--- conflicted
+++ resolved
@@ -243,7 +243,6 @@
 	return
 }
 
-<<<<<<< HEAD
 func (s *Service) getMerchantPaymentMethod(merchantId, pmId string) (*billing.MerchantPaymentMethod, error) {
 	pms, ok := s.merchantPaymentMethods[merchantId]
 
@@ -300,7 +299,8 @@
 	}
 
 	return pm.Integration.TerminalCallbackPassword, nil
-=======
+}
+
 func newSystemFeeHandler(svc *Service) Cacher {
 	c := &SystemFee{svc: svc}
 
@@ -346,5 +346,4 @@
 
 		h.svc.systemFeesCache[f.MethodId][f.Region][f.CardBrand] = f
 	}
->>>>>>> e4dc0913
 }