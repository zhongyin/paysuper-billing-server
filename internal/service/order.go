--- conflicted
+++ resolved
@@ -93,6 +93,8 @@
 
 	taxTypeVat      = "vat"
 	taxTypeSalesTax = "sales_tax"
+
+	objectTypeUser = "user"
 )
 
 type orderCreateRequestProcessorChecked struct {
@@ -289,58 +291,15 @@
 	}
 
 	loc, ctr := s.getCountryFromAcceptLanguage(req.Locale)
-	cToken := req.Token
-
-	if cToken == "" && order.CustomerToken != "" {
-		cToken = order.CustomerToken
-	}
-
-	var customer *billing.Customer
-
-	if cToken != "" {
-		customer, err = s.getCustomerBy(bson.M{"token": req.Token})
-
-		if err != nil {
-			return err
-		}
-
-		if customer.Ip != req.Ip || customer.Locale != loc {
-			if customer.Ip != req.Ip {
-				customer.Ip = req.Ip
-
-				customer.Address = &billing.OrderBillingAddress{
-					Country:    p1.checked.payerData.Country,
-					City:       p1.checked.payerData.City.En,
-					PostalCode: p1.checked.payerData.Zip,
-					State:      p1.checked.payerData.State,
-				}
-			}
-
-			if customer.Locale != loc {
-				customer.Locale = loc
-			}
-		}
-	} else {
-		customer = &billing.Customer{
-			ProjectId: order.Project.Id,
-			Ip:        p1.checked.payerData.Ip,
-			Locale:    loc,
-			Address: &billing.OrderBillingAddress{
-				Country:    p1.checked.payerData.Country,
-				City:       p1.checked.payerData.City.En,
-				PostalCode: p1.checked.payerData.Zip,
-				State:      p1.checked.payerData.State,
-			},
-		}
-	}
-
-	customer, err = s.changeCustomer(customer)
-
-	if err != nil {
-		return err
-	}
-
-	order.User = customer
+
+	order.User.Ip = p1.checked.payerData.Ip
+	order.User.Locale = loc
+	order.User.Address = &billing.OrderBillingAddress{
+		Country:    p1.checked.payerData.Country,
+		City:       p1.checked.payerData.City.En,
+		PostalCode: p1.checked.payerData.Zip,
+		State:      p1.checked.payerData.State,
+	}
 
 	if ctr != order.User.Address.Country {
 		order.UserAddressDataRequired = true
@@ -959,9 +918,6 @@
 		PaymentMethodIncomeCurrency:        v.checked.currency,
 
 		Uuid: uuid.New().String(),
-<<<<<<< HEAD
-		User: nil,
-=======
 		User: &billing.OrderUser{
 			Object: objectTypeUser,
 			Email:  v.checked.payerData.Email,
@@ -979,12 +935,9 @@
 		Items:           v.checked.items,
 		Metadata:        v.checked.metadata,
 		PrivateMetadata: v.checked.privateMetadata,
->>>>>>> 76fe1f65
-	}
-
-	if order.User != nil {
-		v.processOrderVat(order)
-	}
+	}
+
+	v.processOrderVat(order)
 
 	if v.request.Description != "" {
 		order.Description = v.request.Description
