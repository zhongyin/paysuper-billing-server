package service

import (
	"context"
	"crypto/sha512"
	"encoding/hex"
	"encoding/json"
	"fmt"
	"github.com/ProtocolONE/rabbitmq/pkg"
	"github.com/globalsign/mgo/bson"
	"github.com/golang/protobuf/ptypes"
	"github.com/google/uuid"
	"github.com/paysuper/paysuper-billing-server/internal/config"
	"github.com/paysuper/paysuper-billing-server/internal/database"
	"github.com/paysuper/paysuper-billing-server/internal/mock"
	"github.com/paysuper/paysuper-billing-server/pkg"
	"github.com/paysuper/paysuper-billing-server/pkg/proto/billing"
	"github.com/paysuper/paysuper-billing-server/pkg/proto/grpc"
	"github.com/paysuper/paysuper-recurring-repository/pkg/constant"
	"github.com/paysuper/paysuper-recurring-repository/tools"
	"github.com/stoewer/go-strcase"
	"github.com/stretchr/testify/assert"
	"github.com/stretchr/testify/suite"
	"go.uber.org/zap"
	"sort"
	"strconv"
	"strings"
	"testing"
	"time"
)

type OrderTestSuite struct {
	suite.Suite
	service *Service
	log     *zap.Logger

	project                                *billing.Project
	projectFixedAmount                     *billing.Project
	inactiveProject                        *billing.Project
	projectWithoutPaymentMethods           *billing.Project
	projectIncorrectPaymentMethodId        *billing.Project
	projectEmptyPaymentMethodTerminal      *billing.Project
	projectUahLimitCurrency                *billing.Project
	paymentMethod                          *billing.PaymentMethod
	inactivePaymentMethod                  *billing.PaymentMethod
	paymentMethodWithInactivePaymentSystem *billing.PaymentMethod
	pmWebMoney                             *billing.PaymentMethod
	pmBitcoin1                             *billing.PaymentMethod
	productIds                             []string
	merchantDefaultCurrency                string
}

func Test_Order(t *testing.T) {
	suite.Run(t, new(OrderTestSuite))
}

func (suite *OrderTestSuite) SetupTest() {
	cfg, err := config.NewConfig()
	if err != nil {
		suite.FailNow("Config load failed", "%v", err)
	}
	cfg.AccountingCurrency = "RUB"
	cfg.CardPayApiUrl = "https://sandbox.cardpay.com"

	settings := database.Connection{
		Host:     cfg.MongoHost,
		Database: cfg.MongoDatabase,
		User:     cfg.MongoUser,
		Password: cfg.MongoPassword,
	}

	db, err := database.NewDatabase(settings)

	if err != nil {
		suite.FailNow("Database connection failed", "%v", err)
	}

	rub := &billing.Currency{
		CodeInt:  643,
		CodeA3:   "RUB",
		Name:     &billing.Name{Ru: "Российский рубль", En: "Russian ruble"},
		IsActive: true,
	}
	usd := &billing.Currency{
		CodeInt:  840,
		CodeA3:   "USD",
		Name:     &billing.Name{Ru: "Доллар США", En: "US Dollar"},
		IsActive: true,
	}
	uah := &billing.Currency{
		CodeInt:  980,
		CodeA3:   "UAH",
		Name:     &billing.Name{Ru: "Украинская гривна", En: "Ukrainian Hryvnia"},
		IsActive: true,
	}
	eur := &billing.Currency{
		CodeInt:  978,
		CodeA3:   "EUR",
		Name:     &billing.Name{Ru: "Евро", En: "Euro"},
		IsActive: true,
	}
	amd := &billing.Currency{
		CodeInt:  51,
		CodeA3:   "AMD",
		Name:     &billing.Name{Ru: "Армянский драм", En: "Armenian dram"},
		IsActive: true,
	}

	currency := []interface{}{rub, usd, uah, amd}

	err = db.Collection(pkg.CollectionCurrency).Insert(currency...)

	if err != nil {
		suite.FailNow("Insert currency test data failed", "%v", err)
	}

	rate := []interface{}{
		&billing.CurrencyRate{
			CurrencyFrom: "USD",
			CurrencyTo:   "RUB",
			Rate:         0.015625,
			Date:         ptypes.TimestampNow(),
			IsActive:     true,
		},
		&billing.CurrencyRate{
			CurrencyFrom: "RUB",
			CurrencyTo:   "USD",
			Rate:         64,
			Date:         ptypes.TimestampNow(),
			IsActive:     true,
		},
		&billing.CurrencyRate{
			CurrencyFrom: "RUB",
			CurrencyTo:   "RUB",
			Rate:         1,
			Date:         ptypes.TimestampNow(),
			IsActive:     true,
		},
		&billing.CurrencyRate{
			CurrencyFrom: "RUB",
			CurrencyTo:   "AMD",
			Rate:         1,
			Date:         ptypes.TimestampNow(),
			IsActive:     true,
		},
	}

	err = db.Collection(pkg.CollectionCurrencyRate).Insert(rate...)

	if err != nil {
		suite.FailNow("Insert rates test data failed", "%v", err)
	}

	ru := &billing.Country{
		CodeInt:  643,
		CodeA2:   "RU",
		CodeA3:   "RUS",
		Name:     &billing.Name{Ru: "Россия", En: "Russia (Russian Federation)"},
		IsActive: true,
	}
	us := &billing.Country{
		CodeInt:  840,
		CodeA2:   "US",
		CodeA3:   "USA",
		Name:     &billing.Name{Ru: "США", En: "USA"},
		IsActive: true,
	}
	by := &billing.Country{
		CodeInt:  111,
		CodeA2:   "BY",
		CodeA3:   "BYR",
		Name:     &billing.Name{Ru: "Белоруссия", En: "Belarus"},
		IsActive: true,
	}

	err = db.Collection(pkg.CollectionCountry).Insert([]interface{}{ru, us, by}...)
	assert.NoError(suite.T(), err, "Insert country test data failed")

	pmBankCard := &billing.PaymentMethod{
		Id:               bson.NewObjectId().Hex(),
		Name:             "Bank card",
		Group:            "BANKCARD",
		MinPaymentAmount: 100,
		MaxPaymentAmount: 15000,
		Currency:         rub,
		Currencies:       []int32{643, 840, 980},
		Params: &billing.PaymentMethodParams{
			Handler:          "cardpay",
			Terminal:         "15985",
			Password:         "A1tph4I6BD0f",
			CallbackPassword: "0V1rJ7t4jCRv",
			ExternalId:       "BANKCARD",
		},
		Type:          "bank_card",
		IsActive:      true,
		AccountRegexp: "^(?:4[0-9]{12}(?:[0-9]{3})?|[25][1-7][0-9]{14}|6(?:011|5[0-9][0-9])[0-9]{12}|3[47][0-9]{13}|3(?:0[0-5]|[68][0-9])[0-9]{11}|(?:2131|1800|35\\d{3})\\d{11})$",
		PaymentSystem: &billing.PaymentSystem{
			Id:                 bson.NewObjectId().Hex(),
			Name:               "CardPay",
			AccountingCurrency: rub,
			AccountingPeriod:   "every-day",
			Country:            &billing.Country{},
			IsActive:           true,
		},
	}

	pmBitcoin1 := &billing.PaymentMethod{
		Id:               bson.NewObjectId().Hex(),
		Name:             "Bitcoin",
		Group:            "BITCOIN_1",
		MinPaymentAmount: 0,
		MaxPaymentAmount: 0,
		Currency:         rub,
		Currencies:       []int32{643, 840, 980},
		Params: &billing.PaymentMethodParams{
			Handler:    "unit_test",
			Terminal:   "16007",
			ExternalId: "BITCOIN",
		},
		Type:     "crypto",
		IsActive: true,
		PaymentSystem: &billing.PaymentSystem{
			Id:                 bson.NewObjectId().Hex(),
			Name:               "CardPay",
			AccountingCurrency: rub,
			AccountingPeriod:   "every-day",
			Country:            &billing.Country{},
			IsActive:           true,
		},
	}

	pmQiwi := &billing.PaymentMethod{
		Id:               bson.NewObjectId().Hex(),
		Name:             "Qiwi",
		Group:            "QIWI",
		MinPaymentAmount: 0,
		MaxPaymentAmount: 0,
		Currency:         rub,
		Currencies:       []int32{643, 840, 980},
		Params: &billing.PaymentMethodParams{
			Handler:    "cardpay",
			Terminal:   "15993",
			ExternalId: "QIWI",
		},
		Type:          "ewallet",
		IsActive:      true,
		AccountRegexp: "^\\d{1,15}",
		PaymentSystem: &billing.PaymentSystem{
			Id:                 bson.NewObjectId().Hex(),
			Name:               "CardPay 2",
			AccountingCurrency: uah,
			AccountingPeriod:   "every-day",
			Country:            &billing.Country{},
			IsActive:           false,
		},
	}

	date, err := ptypes.TimestampProto(time.Now().Add(time.Hour * -360))

	if err != nil {
		suite.FailNow("Generate merchant date failed", "%v", err)
	}

	merchant := &billing.Merchant{
		Id:      bson.NewObjectId().Hex(),
		Name:    "Unit test",
		Country: ru,
		Zip:     "190000",
		City:    "St.Petersburg",
		Contacts: &billing.MerchantContact{
			Authorized: &billing.MerchantContactAuthorized{
				Name:     "Unit Test",
				Email:    "test@unit.test",
				Phone:    "123456789",
				Position: "Unit Test",
			},
			Technical: &billing.MerchantContactTechnical{
				Name:  "Unit Test",
				Email: "test@unit.test",
				Phone: "123456789",
			},
		},
		Banking: &billing.MerchantBanking{
			Currency: rub,
			Name:     "Bank name",
		},
		IsVatEnabled:              true,
		IsCommissionToUserEnabled: true,
		Status:                    pkg.MerchantStatusDraft,
		LastPayout: &billing.MerchantLastPayout{
			Date:   date,
			Amount: 999999,
		},
		IsSigned: true,
		PaymentMethods: map[string]*billing.MerchantPaymentMethod{
			pmBankCard.Id: {
				PaymentMethod: &billing.MerchantPaymentMethodIdentification{
					Id:   pmBankCard.Id,
					Name: pmBankCard.Name,
				},
				Commission: &billing.MerchantPaymentMethodCommissions{
					Fee: 2.5,
					PerTransaction: &billing.MerchantPaymentMethodPerTransactionCommission{
						Fee:      30,
						Currency: rub.CodeA3,
					},
				},
				Integration: &billing.MerchantPaymentMethodIntegration{
					TerminalId:               "15985",
					TerminalPassword:         "A1tph4I6BD0f",
					TerminalCallbackPassword: "0V1rJ7t4jCRv",
					Integrated:               true,
				},
				IsActive: true,
			},
			pmBitcoin1.Id: {
				PaymentMethod: &billing.MerchantPaymentMethodIdentification{
					Id:   pmBitcoin1.Id,
					Name: pmBitcoin1.Name,
				},
				Commission: &billing.MerchantPaymentMethodCommissions{
					Fee: 3.5,
					PerTransaction: &billing.MerchantPaymentMethodPerTransactionCommission{
						Fee:      300,
						Currency: rub.CodeA3,
					},
				},
				Integration: &billing.MerchantPaymentMethodIntegration{
					TerminalId:       "1234567890",
					TerminalPassword: "0987654321",
					Integrated:       true,
				},
				IsActive: true,
			},
			pmQiwi.Id: {
				PaymentMethod: &billing.MerchantPaymentMethodIdentification{
					Id:   pmQiwi.Id,
					Name: pmQiwi.Name,
				},
				Commission: &billing.MerchantPaymentMethodCommissions{
					Fee: 3.5,
					PerTransaction: &billing.MerchantPaymentMethodPerTransactionCommission{
						Fee:      300,
						Currency: rub.CodeA3,
					},
				},
				Integration: &billing.MerchantPaymentMethodIntegration{
					TerminalId:       "1234567890",
					TerminalPassword: "0987654321",
					Integrated:       true,
				},
				IsActive: true,
			},
		},
	}

	merchantAgreement := &billing.Merchant{
		Id:      bson.NewObjectId().Hex(),
		Name:    "Unit test status Agreement",
		Country: ru,
		Zip:     "190000",
		City:    "St.Petersburg",
		Contacts: &billing.MerchantContact{
			Authorized: &billing.MerchantContactAuthorized{
				Name:     "Unit Test",
				Email:    "test@unit.test",
				Phone:    "123456789",
				Position: "Unit Test",
			},
			Technical: &billing.MerchantContactTechnical{
				Name:  "Unit Test",
				Email: "test@unit.test",
				Phone: "123456789",
			},
		},
		Banking: &billing.MerchantBanking{
			Currency: rub,
			Name:     "Bank name",
		},
		IsVatEnabled:              true,
		IsCommissionToUserEnabled: true,
		Status:                    pkg.MerchantStatusAgreementRequested,
		LastPayout: &billing.MerchantLastPayout{
			Date:   date,
			Amount: 10000,
		},
		IsSigned: true,
	}
	merchant1 := &billing.Merchant{
		Id:      bson.NewObjectId().Hex(),
		Name:    "merchant1",
		Country: ru,
		Zip:     "190000",
		City:    "St.Petersburg",
		Contacts: &billing.MerchantContact{
			Authorized: &billing.MerchantContactAuthorized{
				Name:     "Unit Test",
				Email:    "test@unit.test",
				Phone:    "123456789",
				Position: "Unit Test",
			},
			Technical: &billing.MerchantContactTechnical{
				Name:  "Unit Test",
				Email: "test@unit.test",
				Phone: "123456789",
			},
		},
		Banking: &billing.MerchantBanking{
			Currency: rub,
			Name:     "Bank name",
		},
		IsVatEnabled:              true,
		IsCommissionToUserEnabled: true,
		Status:                    pkg.MerchantStatusDraft,
		LastPayout: &billing.MerchantLastPayout{
			Date:   date,
			Amount: 100000,
		},
		IsSigned: false,
	}

	err = db.Collection(pkg.CollectionMerchant).Insert([]interface{}{merchant, merchantAgreement, merchant1}...)

	if err != nil {
		suite.FailNow("Insert merchant test data failed", "%v", err)
	}

	project := &billing.Project{
		Id:                       bson.NewObjectId().Hex(),
		CallbackCurrency:         rub.CodeA3,
		CallbackProtocol:         "default",
		LimitsCurrency:           usd.CodeA3,
		MaxPaymentAmount:         15000,
		MinPaymentAmount:         1,
		Name:                     map[string]string{"en": "test project 1"},
		IsProductsCheckout:       false,
		AllowDynamicRedirectUrls: true,
		SecretKey:                "test project 1 secret key",
		Status:                   pkg.ProjectStatusInProduction,
		MerchantId:               merchant.Id,
	}
	projectFixedAmount := &billing.Project{
		Id:                       bson.NewObjectId().Hex(),
		CallbackCurrency:         rub.CodeA3,
		CallbackProtocol:         "default",
		LimitsCurrency:           usd.CodeA3,
		MaxPaymentAmount:         15000,
		MinPaymentAmount:         1,
		Name:                     map[string]string{"en": "test project 1"},
		IsProductsCheckout:       true,
		AllowDynamicRedirectUrls: true,
		SecretKey:                "test project 1 secret key",
		Status:                   pkg.ProjectStatusDraft,
		MerchantId:               merchant.Id,
	}
	projectUahLimitCurrency := &billing.Project{
		Id:                 bson.NewObjectId().Hex(),
		CallbackCurrency:   rub.CodeA3,
		CallbackProtocol:   "default",
		LimitsCurrency:     uah.CodeA3,
		MaxPaymentAmount:   15000,
		MinPaymentAmount:   0,
		Name:               map[string]string{"en": "project uah limit currency"},
		IsProductsCheckout: true,
		SecretKey:          "project uah limit currency secret key",
		Status:             pkg.ProjectStatusInProduction,
		MerchantId:         merchant1.Id,
	}
	projectIncorrectPaymentMethodId := &billing.Project{
		Id:                 bson.NewObjectId().Hex(),
		CallbackCurrency:   rub.CodeA3,
		CallbackProtocol:   "default",
		LimitsCurrency:     rub.CodeA3,
		MaxPaymentAmount:   15000,
		MinPaymentAmount:   0,
		Name:               map[string]string{"en": "project incorrect payment method id"},
		IsProductsCheckout: true,
		SecretKey:          "project incorrect payment method id secret key",
		Status:             pkg.ProjectStatusInProduction,
		MerchantId:         merchant1.Id,
	}
	projectEmptyPaymentMethodTerminal := &billing.Project{
		Id:                 bson.NewObjectId().Hex(),
		MerchantId:         merchant1.Id,
		CallbackCurrency:   rub.CodeA3,
		CallbackProtocol:   "default",
		LimitsCurrency:     rub.CodeA3,
		MaxPaymentAmount:   15000,
		MinPaymentAmount:   0,
		Name:               map[string]string{"en": "project incorrect payment method id"},
		IsProductsCheckout: false,
		SecretKey:          "project incorrect payment method id secret key",
		Status:             pkg.ProjectStatusInProduction,
	}
	projectWithoutPaymentMethods := &billing.Project{
		Id:                 bson.NewObjectId().Hex(),
		MerchantId:         merchant1.Id,
		CallbackCurrency:   rub.CodeA3,
		CallbackProtocol:   "default",
		LimitsCurrency:     rub.CodeA3,
		MaxPaymentAmount:   15000,
		MinPaymentAmount:   0,
		Name:               map[string]string{"en": "test project 1"},
		IsProductsCheckout: true,
		SecretKey:          "test project 1 secret key",
		Status:             pkg.ProjectStatusInProduction,
	}
	inactiveProject := &billing.Project{
		Id:                 bson.NewObjectId().Hex(),
		MerchantId:         merchant1.Id,
		CallbackCurrency:   rub.CodeA3,
		CallbackProtocol:   "xsolla",
		LimitsCurrency:     rub.CodeA3,
		MaxPaymentAmount:   15000,
		MinPaymentAmount:   0,
		Name:               map[string]string{"en": "test project 2"},
		IsProductsCheckout: true,
		SecretKey:          "test project 2 secret key",
		Status:             pkg.ProjectStatusDeleted,
	}

	projects := []interface{}{
		project,
		projectFixedAmount,
		inactiveProject,
		projectWithoutPaymentMethods,
		projectIncorrectPaymentMethodId,
		projectEmptyPaymentMethodTerminal,
		projectUahLimitCurrency,
	}

	err = db.Collection(pkg.CollectionProject).Insert(projects...)

	if err != nil {
		suite.FailNow("Insert project test data failed", "%v", err)
	}

	pmWebMoney := &billing.PaymentMethod{
		Id:               bson.NewObjectId().Hex(),
		Name:             "WebMoney",
		Group:            "WEBMONEY",
		MinPaymentAmount: 0,
		MaxPaymentAmount: 0,
		Currency:         rub,
		Currencies:       []int32{643, 840, 980},
		Params: &billing.PaymentMethodParams{
			Handler:    "cardpay",
			Terminal:   "15985",
			ExternalId: "WEBMONEY",
		},
		Type:     "ewallet",
		IsActive: true,
		PaymentSystem: &billing.PaymentSystem{
			Id:                 bson.NewObjectId().Hex(),
			Name:               "CardPay",
			AccountingCurrency: rub,
			AccountingPeriod:   "every-day",
			Country:            &billing.Country{},
			IsActive:           true,
		},
	}
	pmWebMoneyWME := &billing.PaymentMethod{
		Id:               bson.NewObjectId().Hex(),
		Name:             "WebMoney WME",
		Group:            "WEBMONEY_WME",
		MinPaymentAmount: 0,
		MaxPaymentAmount: 0,
		Currency:         eur,
		Currencies:       []int32{978},
		Params: &billing.PaymentMethodParams{
			Handler:    "cardpay",
			Terminal:   "15985",
			ExternalId: "WEBMONEY",
		},
		Type:     "ewallet",
		IsActive: true,
		PaymentSystem: &billing.PaymentSystem{
			Id:                 bson.NewObjectId().Hex(),
			Name:               "CardPay",
			AccountingCurrency: rub,
			AccountingPeriod:   "every-day",
			Country:            &billing.Country{},
			IsActive:           true,
		},
	}
	pmBitcoin := &billing.PaymentMethod{
		Id:               bson.NewObjectId().Hex(),
		Name:             "Bitcoin",
		Group:            "BITCOIN",
		MinPaymentAmount: 0,
		MaxPaymentAmount: 0,
		Currency:         rub,
		Currencies:       []int32{643, 840, 980},
		Params: &billing.PaymentMethodParams{
			Handler:    "cardpay",
			Terminal:   "16007",
			ExternalId: "BITCOIN",
		},
		Type:     "crypto",
		IsActive: false,
	}

	pms := []interface{}{pmBankCard, pmQiwi, pmBitcoin, pmWebMoney, pmWebMoneyWME, pmBitcoin1}

	err = db.Collection(pkg.CollectionPaymentMethod).Insert(pms...)

	if err != nil {
		suite.FailNow("Insert payment methods test data failed", "%v", err)
	}

	commissionStartDate, err := ptypes.TimestampProto(time.Now().Add(time.Minute * -10))

	if err != nil {
		suite.FailNow("Commission start date conversion failed", "%v", err)
	}

	commissions := []interface{}{
		&billing.Commission{
			PaymentMethodId:         pmBankCard.Id,
			ProjectId:               project.Id,
			PaymentMethodCommission: 1,
			PspCommission:           2,
			TotalCommissionToUser:   1,
			StartDate:               commissionStartDate,
		},
		&billing.Commission{
			PaymentMethodId:         pmQiwi.Id,
			ProjectId:               project.Id,
			PaymentMethodCommission: 1,
			PspCommission:           2,
			TotalCommissionToUser:   2,
			StartDate:               commissionStartDate,
		},
		&billing.Commission{
			PaymentMethodId:         pmBitcoin.Id,
			ProjectId:               project.Id,
			PaymentMethodCommission: 1,
			PspCommission:           2,
			TotalCommissionToUser:   3,
			StartDate:               commissionStartDate,
		},
		&billing.Commission{
			PaymentMethodId:         pmWebMoney.Id,
			ProjectId:               project.Id,
			PaymentMethodCommission: 1,
			PspCommission:           2,
			TotalCommissionToUser:   3,
			StartDate:               commissionStartDate,
		},
		&billing.Commission{
			PaymentMethodId:         pmBitcoin1.Id,
			ProjectId:               project.Id,
			PaymentMethodCommission: 1,
			PspCommission:           2,
			TotalCommissionToUser:   3,
			StartDate:               commissionStartDate,
		},
		&billing.Commission{
			PaymentMethodId:         pmBankCard.Id,
			ProjectId:               projectIncorrectPaymentMethodId.Id,
			PaymentMethodCommission: 1,
			PspCommission:           2,
			TotalCommissionToUser:   1,
			StartDate:               commissionStartDate,
		},
		&billing.Commission{
			PaymentMethodId:         pmQiwi.Id,
			ProjectId:               projectIncorrectPaymentMethodId.Id,
			PaymentMethodCommission: 1,
			PspCommission:           2,
			TotalCommissionToUser:   2,
			StartDate:               commissionStartDate,
		},
		&billing.Commission{
			PaymentMethodId:         pmBitcoin.Id,
			ProjectId:               projectIncorrectPaymentMethodId.Id,
			PaymentMethodCommission: 1,
			PspCommission:           2,
			TotalCommissionToUser:   3,
			StartDate:               commissionStartDate,
		},
		&billing.Commission{
			PaymentMethodId:         pmBankCard.Id,
			ProjectId:               projectEmptyPaymentMethodTerminal.Id,
			PaymentMethodCommission: 1,
			PspCommission:           2,
			TotalCommissionToUser:   1,
			StartDate:               commissionStartDate,
		},
		&billing.Commission{
			PaymentMethodId:         pmQiwi.Id,
			ProjectId:               projectEmptyPaymentMethodTerminal.Id,
			PaymentMethodCommission: 1,
			PspCommission:           2,
			TotalCommissionToUser:   2,
			StartDate:               commissionStartDate,
		},
		&billing.Commission{
			PaymentMethodId:         pmBitcoin.Id,
			ProjectId:               projectEmptyPaymentMethodTerminal.Id,
			PaymentMethodCommission: 1,
			PspCommission:           2,
			TotalCommissionToUser:   3,
			StartDate:               commissionStartDate,
		},
	}

	err = db.Collection(pkg.CollectionCommission).Insert(commissions...)

	if err != nil {
		suite.FailNow("Insert commission test data failed", "%v", err)
	}

	bin := &BinData{
		Id:                bson.NewObjectId(),
		CardBin:           400000,
		CardBrand:         "MASTERCARD",
		CardType:          "DEBIT",
		CardCategory:      "WORLD",
		BankName:          "ALFA BANK",
		BankCountryName:   "UKRAINE",
		BankCountryCodeA2: "US",
	}

	err = db.Collection(pkg.CollectionBinData).Insert(bin)

	if err != nil {
		suite.FailNow("Insert BIN test data failed", "%v", err)
	}

	suite.log, err = zap.NewProduction()

	if err != nil {
		suite.FailNow("Logger initialization failed", "%v", err)
	}

	broker, err := rabbitmq.NewBroker(cfg.BrokerAddress)

	if err != nil {
		suite.FailNow("Creating RabbitMQ publisher failed", "%v", err)
	}

	suite.service = NewBillingService(
		db,
		cfg,
		make(chan bool, 1),
		mock.NewGeoIpServiceTestOk(),
		mock.NewRepositoryServiceOk(),
		mock.NewTaxServiceOkMock(),
		broker,
	)
	err = suite.service.Init()

	if err != nil {
		suite.FailNow("Billing service initialization failed", "%v", err)
	}

	var productIds []string
	names := []string{"Madalin Stunt Cars M2", "Plants vs Zombies"}

	for i, n := range names {
		req := &grpc.Product{
			Object:          "product",
			Type:            "simple_product",
			Sku:             "ru_" + strconv.Itoa(i) + "_" + strcase.SnakeCase(n),
			Name:            map[string]string{"en": n},
			DefaultCurrency: "USD",
			Enabled:         true,
			Description:     map[string]string{"en": n + " description"},
			MerchantId:      projectFixedAmount.MerchantId,
			ProjectId:       projectFixedAmount.Id,
		}

		baseAmount := 37.00 * float64(i+1) // base amount in product's default currency

		req.Prices = append(req.Prices, &grpc.ProductPrice{
			Currency: "USD",
			Amount:   baseAmount,
		})
		req.Prices = append(req.Prices, &grpc.ProductPrice{
			Currency: "RUB",
			Amount:   baseAmount * 65.13,
		})

		prod := grpc.Product{}

		assert.NoError(suite.T(), suite.service.CreateOrUpdateProduct(context.TODO(), req, &prod))

		productIds = append(productIds, prod.Id)
	}

	suite.project = project
	suite.projectFixedAmount = projectFixedAmount
	suite.inactiveProject = inactiveProject
	suite.projectWithoutPaymentMethods = projectWithoutPaymentMethods
	suite.projectIncorrectPaymentMethodId = projectIncorrectPaymentMethodId
	suite.projectEmptyPaymentMethodTerminal = projectEmptyPaymentMethodTerminal
	suite.projectUahLimitCurrency = projectUahLimitCurrency
	suite.paymentMethod = pmBankCard
	suite.inactivePaymentMethod = pmBitcoin
	suite.paymentMethodWithInactivePaymentSystem = pmQiwi
	suite.pmWebMoney = pmWebMoney
	suite.pmBitcoin1 = pmBitcoin1
	suite.productIds = productIds
	suite.merchantDefaultCurrency = "USD"

}

func (suite *OrderTestSuite) TearDownTest() {
	if err := suite.service.db.Drop(); err != nil {
		suite.FailNow("Database deletion failed", "%v", err)
	}

	suite.service.db.Close()
}

func (suite *OrderTestSuite) TestOrder_ProcessProject_Ok() {
	req := &billing.OrderCreateRequest{
		ProjectId: suite.project.Id,
	}
	processor := &OrderCreateRequestProcessor{
		Service: suite.service,
		request: req,
		checked: &orderCreateRequestProcessorChecked{},
	}
	assert.Nil(suite.T(), processor.checked.project)

	err := processor.processProject()

	assert.Nil(suite.T(), err)
	assert.NotNil(suite.T(), processor.checked.project)
	assert.Equal(suite.T(), processor.checked.project.Id, suite.project.Id)
}

func (suite *OrderTestSuite) TestOrder_ProcessProject_NotFound() {
	req := &billing.OrderCreateRequest{
		ProjectId: "5bf67ebd46452d00062c7cc1",
	}
	processor := &OrderCreateRequestProcessor{
		Service: suite.service,
		request: req,
		checked: &orderCreateRequestProcessorChecked{},
	}
	assert.Nil(suite.T(), processor.checked.project)

	err := processor.processProject()

	assert.Error(suite.T(), err)
	assert.Nil(suite.T(), processor.checked.project)
	assert.Equal(suite.T(), orderErrorProjectNotFound, err.Error())
}

func (suite *OrderTestSuite) TestOrder_ProcessProject_InactiveProject() {
	req := &billing.OrderCreateRequest{
		ProjectId: suite.inactiveProject.Id,
	}
	processor := &OrderCreateRequestProcessor{
		Service: suite.service,
		request: req,
		checked: &orderCreateRequestProcessorChecked{},
	}
	assert.Nil(suite.T(), processor.checked.project)

	err := processor.processProject()

	assert.Error(suite.T(), err)
	assert.Nil(suite.T(), processor.checked.project)
	assert.Equal(suite.T(), orderErrorProjectInactive, err.Error())
}

func (suite *OrderTestSuite) TestOrder_ProcessCurrency_Ok() {
	req := &billing.OrderCreateRequest{
		Currency: "RUB",
	}
	processor := &OrderCreateRequestProcessor{
		Service: suite.service,
		request: req,
		checked: &orderCreateRequestProcessorChecked{},
	}
	assert.Nil(suite.T(), processor.checked.currency)

	err := processor.processCurrency()

	assert.Nil(suite.T(), err)
	assert.NotNil(suite.T(), processor.checked.currency)
	assert.Equal(suite.T(), req.Currency, processor.checked.currency.CodeA3)
}

func (suite *OrderTestSuite) TestOrder_ProcessCurrency_Error() {
	req := &billing.OrderCreateRequest{
		Currency: "EUR",
	}
	processor := &OrderCreateRequestProcessor{
		Service: suite.service,
		request: req,
		checked: &orderCreateRequestProcessorChecked{},
	}
	assert.Nil(suite.T(), processor.checked.currency)

	err := processor.processCurrency()

	assert.Error(suite.T(), err)
	assert.Nil(suite.T(), processor.checked.currency)
	assert.Equal(suite.T(), orderErrorCurrencyNotFound, err.Error())
}

func (suite *OrderTestSuite) TestOrder_ProcessPayerData_EmptyEmailAndPhone_Ok() {
	req := &billing.OrderCreateRequest{
		User: &billing.Customer{
			Ip: "127.0.0.1",
		},
	}
	processor := &OrderCreateRequestProcessor{
		Service: suite.service,
		request: req,
		checked: &orderCreateRequestProcessorChecked{},
	}
	assert.Nil(suite.T(), processor.checked.payerData)

	err := processor.processPayerData()

	assert.Nil(suite.T(), err)
	assert.NotNil(suite.T(), processor.checked.payerData)
	assert.NotEmpty(suite.T(), processor.checked.payerData.State)
	assert.Empty(suite.T(), processor.checked.payerData.Email)
	assert.Empty(suite.T(), processor.checked.payerData.Phone)
}

func (suite *OrderTestSuite) TestOrder_ProcessPayerData_EmptySubdivision_Ok() {
	suite.service.geo = mock.NewGeoIpServiceTestOkWithoutSubdivision()

	req := &billing.OrderCreateRequest{
		User: &billing.Customer{
			Email: "test@unit.unit",
			Ip:    "127.0.0.1",
		},
	}
	processor := &OrderCreateRequestProcessor{
		Service: suite.service,
		request: req,
		checked: &orderCreateRequestProcessorChecked{},
	}
	assert.Nil(suite.T(), processor.checked.payerData)

	err := processor.processPayerData()

	assert.Nil(suite.T(), err)
	assert.NotNil(suite.T(), processor.checked.payerData)
	assert.Empty(suite.T(), processor.checked.payerData.State)

	suite.service.geo = mock.NewGeoIpServiceTestOk()
}

func (suite *OrderTestSuite) TestOrder_ProcessPayerData_Error() {
	suite.service.geo = mock.NewGeoIpServiceTestError()

	req := &billing.OrderCreateRequest{
		User: &billing.Customer{
			Ip: "127.0.0.1",
		},
	}
	processor := &OrderCreateRequestProcessor{
		Service: suite.service,
		request: req,
		checked: &orderCreateRequestProcessorChecked{},
	}
	assert.Nil(suite.T(), processor.checked.payerData)

	err := processor.processPayerData()

	assert.Error(suite.T(), err)
	assert.Nil(suite.T(), processor.checked.payerData)
	assert.Equal(suite.T(), orderErrorPayerRegionUnknown, err.Error())
}

func (suite *OrderTestSuite) TestOrder_ValidateProductsForOrder_Ok() {
	_, err := suite.service.GetOrderProducts(suite.projectFixedAmount.Id, suite.productIds)
	assert.Nil(suite.T(), err)
}

func (suite *OrderTestSuite) TestOrder_ValidateProductsForOrder_AnotherProject_Fail() {
	_, err := suite.service.GetOrderProducts(suite.project.Id, suite.productIds)
	assert.Error(suite.T(), err)
	assert.Equal(suite.T(), orderErrorProductsInvalid, err.Error())
}

func (suite *OrderTestSuite) TestOrder_ValidateProductsForOrder_OneProductIsInactive_Fail() {
	n := "Bubble Hunter"
	baseAmount := 7.00

	req := &grpc.Product{
		Object:          "product",
		Type:            "simple_product",
		Sku:             "ru_3_" + strcase.SnakeCase(n),
		Name:            map[string]string{"en": n},
		DefaultCurrency: "USD",
		Enabled:         false,
		Description:     map[string]string{"en": n + " description"},
		MerchantId:      suite.projectFixedAmount.MerchantId,
		ProjectId:       suite.projectFixedAmount.Id,
		Prices: []*grpc.ProductPrice{
			{
				Currency: "USD",
				Amount:   baseAmount,
			},
			{
				Currency: "RUB",
				Amount:   baseAmount * 65.13,
			},
		},
	}

	inactiveProd := grpc.Product{}
	if assert.NoError(suite.T(), suite.service.CreateOrUpdateProduct(context.TODO(), req, &inactiveProd)) {
		products := []string{suite.productIds[0], inactiveProd.Id}
		_, err := suite.service.GetOrderProducts(suite.projectFixedAmount.Id, products)
		assert.Error(suite.T(), err)
		assert.Equal(suite.T(), orderErrorProductsInvalid, err.Error())
	}
}

func (suite *OrderTestSuite) TestOrder_ValidateProductsForOrder_SomeProductsIsNotFound_Fail() {
	products := []string{suite.productIds[0], bson.NewObjectId().Hex()}
	_, err := suite.service.GetOrderProducts(suite.projectFixedAmount.Id, products)
	assert.Error(suite.T(), err)
	assert.Equal(suite.T(), orderErrorProductsInvalid, err.Error())
}

func (suite *OrderTestSuite) TestOrder_ValidateProductsForOrder_EmptyProducts_Fail() {
	_, err := suite.service.GetOrderProducts("", []string{})
	assert.Error(suite.T(), err)
	assert.Equal(suite.T(), orderErrorProductsEmpty, err.Error())
}

func (suite *OrderTestSuite) TestOrder_GetProductsOrderAmount_Ok() {
	p, err := suite.service.GetOrderProducts(suite.projectFixedAmount.Id, suite.productIds)
	assert.Nil(suite.T(), err)

	amount, err := suite.service.GetOrderProductsAmount(p, suite.merchantDefaultCurrency)

	assert.Nil(suite.T(), err)
	assert.Equal(suite.T(), amount, float64(111))
}

func (suite *OrderTestSuite) TestOrder_GetProductsOrderAmount_EmptyProducts_Fail() {
	_, err := suite.service.GetOrderProductsAmount([]*grpc.Product{}, suite.merchantDefaultCurrency)
	assert.Error(suite.T(), err)
	assert.Equal(suite.T(), orderErrorProductsEmpty, err.Error())
}

func (suite *OrderTestSuite) TestOrder_GetProductsOrderAmount_DifferentCurrencies_Fail() {
	n1 := "Bubble Hunter"
	baseAmount1 := 7.00
	req1 := &grpc.Product{
		Object:          "product",
		Type:            "simple_product",
		Sku:             "ru_4_" + strcase.SnakeCase(n1),
		Name:            map[string]string{"en": n1},
		DefaultCurrency: "USD",
		Enabled:         false,
		Description:     map[string]string{"en": n1 + " description"},
		MerchantId:      suite.projectFixedAmount.MerchantId,
		ProjectId:       suite.projectFixedAmount.Id,
		Prices: []*grpc.ProductPrice{
			{
				Currency: "USD",
				Amount:   baseAmount1,
			},
			{
				Currency: "RUB",
				Amount:   baseAmount1 * 0.89,
			},
		},
	}
	prod1 := grpc.Product{}
	assert.NoError(suite.T(), suite.service.CreateOrUpdateProduct(context.TODO(), req1, &prod1))

	n2 := "Scary Maze"
	baseAmount2 := 8.00
	req2 := &grpc.Product{
		Object:          "product",
		Type:            "simple_product",
		Sku:             "ru_5_" + strcase.SnakeCase(n2),
		Name:            map[string]string{"en": n2},
		DefaultCurrency: "USD",
		Enabled:         false,
		Description:     map[string]string{"en": n2 + " description"},
		MerchantId:      suite.projectFixedAmount.MerchantId,
		ProjectId:       suite.projectFixedAmount.Id,
		Prices: []*grpc.ProductPrice{
			{
				Currency: "USD",
				Amount:   baseAmount2,
			},
			{
				Currency: "EUR",
				Amount:   baseAmount2 * 0.89,
			},
		},
	}
	prod2 := grpc.Product{}
	assert.NoError(suite.T(), suite.service.CreateOrUpdateProduct(context.TODO(), req2, &prod2))

	p := []*grpc.Product{&prod1, &prod2}

	_, err := suite.service.GetOrderProductsAmount(p, "RUB")
	assert.Error(suite.T(), err)
	assert.Equal(suite.T(), orderErrorNoProductsCommonCurrency, err.Error())
}

func (suite *OrderTestSuite) TestOrder_GetProductsOrderAmount_DifferentCurrenciesWithFallback_Fail() {
	n1 := "Bubble Hunter"
	baseAmount1 := 7.00
	req1 := &grpc.Product{
		Object:          "product",
		Type:            "simple_product",
		Sku:             "ru_6_" + strcase.SnakeCase(n1),
		Name:            map[string]string{"en": n1},
		DefaultCurrency: "EUR",
		Enabled:         false,
		Description:     map[string]string{"en": n1 + " description"},
		MerchantId:      suite.projectFixedAmount.MerchantId,
		ProjectId:       suite.projectFixedAmount.Id,
		Prices: []*grpc.ProductPrice{
			{
				Currency: "EUR",
				Amount:   baseAmount1,
			},
			{
				Currency: "UAH",
				Amount:   baseAmount1 * 30.21,
			},
		},
	}
	prod1 := grpc.Product{}
	assert.NoError(suite.T(), suite.service.CreateOrUpdateProduct(context.TODO(), req1, &prod1))

	n2 := "Scary Maze"
	baseAmount2 := 8.00
	req2 := &grpc.Product{
		Object:          "product",
		Type:            "simple_product",
		Sku:             "ru_7_" + strcase.SnakeCase(n2),
		Name:            map[string]string{"en": n2},
		DefaultCurrency: "EUR",
		Enabled:         false,
		Description:     map[string]string{"en": n2 + " description"},
		MerchantId:      suite.projectFixedAmount.MerchantId,
		ProjectId:       suite.projectFixedAmount.Id,
		Prices: []*grpc.ProductPrice{
			{
				Currency: "EUR",
				Amount:   baseAmount2,
			},
			{
				Currency: "UAH",
				Amount:   baseAmount2 * 30.21,
			},
		},
	}
	prod2 := grpc.Product{}
	assert.NoError(suite.T(), suite.service.CreateOrUpdateProduct(context.TODO(), req2, &prod2))

	p := []*grpc.Product{&prod1, &prod2}

	_, err := suite.service.GetOrderProductsAmount(p, "RUB")
	assert.Error(suite.T(), err)
	assert.Equal(suite.T(), orderErrorNoProductsCommonCurrency, err.Error())
}

func (suite *OrderTestSuite) TestOrder_GetOrderProductsItems_Ok() {
	p, err := suite.service.GetOrderProducts(suite.projectFixedAmount.Id, suite.productIds)
	assert.Nil(suite.T(), err)

	items, err := suite.service.GetOrderProductsItems(p, DefaultLanguage, suite.merchantDefaultCurrency)

	assert.Nil(suite.T(), err)
	assert.Equal(suite.T(), len(items), 2)
}

func (suite *OrderTestSuite) TestOrder_GetOrderProductsItems_EmptyProducts_Fail() {
	_, err := suite.service.GetOrderProductsItems([]*grpc.Product{}, DefaultLanguage, suite.merchantDefaultCurrency)
	assert.Error(suite.T(), err)
	assert.Equal(suite.T(), orderErrorProductsEmpty, err.Error())
}

func (suite *OrderTestSuite) TestOrder_GetOrderProductsItems_DifferentCurrencies_Fail() {
	n1 := "Bubble Hunter"
	baseAmount1 := 7.00
	req1 := &grpc.Product{
		Object:          "product",
		Type:            "simple_product",
		Sku:             "ru_8_" + strcase.SnakeCase(n1),
		Name:            map[string]string{"en": n1},
		DefaultCurrency: "USD",
		Enabled:         false,
		Description:     map[string]string{"en": n1 + " description"},
		MerchantId:      suite.projectFixedAmount.MerchantId,
		ProjectId:       suite.projectFixedAmount.Id,
		Prices: []*grpc.ProductPrice{
			{
				Currency: "USD",
				Amount:   baseAmount1,
			},
			{
				Currency: "RUB",
				Amount:   baseAmount1 * 0.89,
			},
		},
	}
	prod1 := grpc.Product{}
	assert.NoError(suite.T(), suite.service.CreateOrUpdateProduct(context.TODO(), req1, &prod1))

	n2 := "Scary Maze"
	baseAmount2 := 8.00
	req2 := &grpc.Product{
		Object:          "product",
		Type:            "simple_product",
		Sku:             "ru_9_" + strcase.SnakeCase(n2),
		Name:            map[string]string{"en": n2},
		DefaultCurrency: "USD",
		Enabled:         false,
		Description:     map[string]string{"en": n2 + " description"},
		MerchantId:      suite.projectFixedAmount.MerchantId,
		ProjectId:       suite.projectFixedAmount.Id,
		Prices: []*grpc.ProductPrice{
			{
				Currency: "USD",
				Amount:   baseAmount2,
			},
			{
				Currency: "EUR",
				Amount:   baseAmount2 * 0.89,
			},
		},
	}
	prod2 := grpc.Product{}
	assert.NoError(suite.T(), suite.service.CreateOrUpdateProduct(context.TODO(), req2, &prod2))

	p := []*grpc.Product{&prod1, &prod2}

	_, err := suite.service.GetOrderProductsItems(p, DefaultLanguage, "EUR")
	assert.Error(suite.T(), err)
	assert.Equal(suite.T(), fmt.Sprintf("no price in currency %s", "EUR"), err.Error())
}

func (suite *OrderTestSuite) TestOrder_GetOrderProductsItems_ProductHasNoDescInSelectedLanguageButFallback_Fail() {
	n1 := "Bubble Hunter"
	baseAmount1 := 7.00
	req1 := &grpc.Product{
		Object:          "product",
		Type:            "simple_product",
		Sku:             "ru_8_" + strcase.SnakeCase(n1),
		Name:            map[string]string{"en": n1},
		DefaultCurrency: "USD",
		Enabled:         false,
		Description:     map[string]string{"en": n1 + " description"},
		MerchantId:      suite.projectFixedAmount.MerchantId,
		ProjectId:       suite.projectFixedAmount.Id,
		Prices: []*grpc.ProductPrice{
			{
				Currency: "USD",
				Amount:   baseAmount1,
			},
			{
				Currency: "RUB",
				Amount:   baseAmount1 * 0.89,
			},
		},
	}
	prod1 := grpc.Product{}
	assert.NoError(suite.T(), suite.service.CreateOrUpdateProduct(context.TODO(), req1, &prod1))

	p := []*grpc.Product{&prod1}

	items, err := suite.service.GetOrderProductsItems(p, "ru", suite.merchantDefaultCurrency)
	assert.NoError(suite.T(), err)
	assert.Equal(suite.T(), len(items), 1)
}

func (suite *OrderTestSuite) TestOrder_ProcessProjectOrderId_Ok() {
	req := &billing.OrderCreateRequest{
		ProjectId: suite.project.Id,
		Amount:    100,
	}
	processor := &OrderCreateRequestProcessor{
		Service: suite.service,
		request: req,
		checked: &orderCreateRequestProcessorChecked{},
	}

	err := processor.processProject()
	assert.Nil(suite.T(), err)

	err = processor.processProjectOrderId()
	assert.Nil(suite.T(), err)
}

func (suite *OrderTestSuite) TestOrder_ProcessProjectOrderId_Duplicate_Error() {
	req := &billing.OrderCreateRequest{
		ProjectId: suite.project.Id,
		Amount:    100,
		OrderId:   "1234567890",
		Account:   "unit-test",
		Currency:  "RUB",
		Other:     make(map[string]string),
		User: &billing.Customer{
			Ip: "127.0.0.1",
		},
	}
	processor := &OrderCreateRequestProcessor{
		Service: suite.service,
		request: req,
		checked: &orderCreateRequestProcessorChecked{},
	}

	err := processor.processProject()
	assert.Nil(suite.T(), err)

	err = processor.processCurrency()
	assert.Nil(suite.T(), err)

	err = processor.processPayerData()
	assert.Nil(suite.T(), err)

	err = processor.processPaylinkProducts()
	assert.Nil(suite.T(), err)

	id := bson.NewObjectId().Hex()

	order := &billing.Order{
		Id: id,
		Project: &billing.ProjectOrder{
			Id:                processor.checked.project.Id,
			Name:              processor.checked.project.Name,
			UrlSuccess:        processor.checked.project.UrlRedirectSuccess,
			UrlFail:           processor.checked.project.UrlRedirectFail,
			SendNotifyEmail:   processor.checked.project.SendNotifyEmail,
			NotifyEmails:      processor.checked.project.NotifyEmails,
			SecretKey:         processor.checked.project.SecretKey,
			UrlCheckAccount:   processor.checked.project.UrlCheckAccount,
			UrlProcessPayment: processor.checked.project.UrlProcessPayment,
			CallbackProtocol:  processor.checked.project.CallbackProtocol,
			MerchantId:        processor.checked.merchant.Id,
		},
		Description:                        fmt.Sprintf(orderDefaultDescription, id),
		ProjectOrderId:                     req.OrderId,
		ProjectAccount:                     req.Account,
		ProjectIncomeAmount:                req.Amount,
		ProjectIncomeCurrency:              processor.checked.currency,
		ProjectParams:                      req.Other,
		PayerData:                          processor.checked.payerData,
		Status:                             constant.OrderStatusNew,
		CreatedAt:                          ptypes.TimestampNow(),
		IsJsonRequest:                      false,
		AmountInMerchantAccountingCurrency: tools.FormatAmount(req.Amount),
		PaymentMethodOutcomeAmount:         req.Amount,
		PaymentMethodOutcomeCurrency:       processor.checked.currency,
		PaymentMethodIncomeAmount:          req.Amount,
		PaymentMethodIncomeCurrency:        processor.checked.currency,
	}

	err = suite.service.db.Collection(pkg.CollectionOrder).Insert(order)
	assert.Nil(suite.T(), err)

	err = processor.processProjectOrderId()
	assert.Error(suite.T(), err)
	assert.Equal(suite.T(), orderErrorProjectOrderIdIsDuplicate, err.Error())
}

func (suite *OrderTestSuite) TestOrder_ProcessPaymentMethod_Ok() {
	req := &billing.OrderCreateRequest{
		ProjectId:     suite.project.Id,
		PaymentMethod: suite.paymentMethod.Group,
		Currency:      "RUB",
		User: &billing.Customer{
			Email: "test@unit.unit",
			Ip:    "127.0.0.1",
		},
	}
	processor := &OrderCreateRequestProcessor{
		Service: suite.service,
		request: req,
		checked: &orderCreateRequestProcessorChecked{},
	}
	assert.Nil(suite.T(), processor.checked.paymentMethod)

	err := processor.processProject()
	assert.Nil(suite.T(), err)

	err = processor.processCurrency()
	assert.Nil(suite.T(), err)

	pm, err := suite.service.GetPaymentMethodByGroupAndCurrency(req.PaymentMethod, processor.checked.currency.CodeInt)
	assert.Nil(suite.T(), err)
	assert.NotNil(suite.T(), pm)

	err = processor.processPaymentMethod(pm)
	assert.Nil(suite.T(), err)
	assert.NotNil(suite.T(), processor.checked.paymentMethod)
}

func (suite *OrderTestSuite) TestOrder_ProcessPaymentMethod_PaymentMethodInactive_Error() {
	req := &billing.OrderCreateRequest{
		PaymentMethod: suite.inactivePaymentMethod.Group,
		Currency:      "RUB",
		User: &billing.Customer{
			Email: "test@unit.unit",
			Ip:    "127.0.0.1",
		},
	}
	processor := &OrderCreateRequestProcessor{
		Service: suite.service,
		request: req,
		checked: &orderCreateRequestProcessorChecked{},
	}
	assert.Nil(suite.T(), processor.checked.paymentMethod)

	err := processor.processCurrency()
	assert.Nil(suite.T(), err)

	pm, err := suite.service.GetPaymentMethodByGroupAndCurrency(req.PaymentMethod, processor.checked.currency.CodeInt)
	assert.Nil(suite.T(), err)
	assert.NotNil(suite.T(), pm)

	err = processor.processPaymentMethod(pm)
	assert.Error(suite.T(), err)
	assert.Nil(suite.T(), processor.checked.paymentMethod)
	assert.Equal(suite.T(), orderErrorPaymentMethodInactive, err.Error())
}

func (suite *OrderTestSuite) TestOrder_ProcessPaymentMethod_PaymentSystemInactive_Error() {
	req := &billing.OrderCreateRequest{
		PaymentMethod: suite.paymentMethodWithInactivePaymentSystem.Group,
		Currency:      "RUB",
		User: &billing.Customer{
			Email: "test@unit.unit",
			Ip:    "127.0.0.1",
		},
	}
	processor := &OrderCreateRequestProcessor{
		Service: suite.service,
		request: req,
		checked: &orderCreateRequestProcessorChecked{},
	}
	assert.Nil(suite.T(), processor.checked.paymentMethod)

	err := processor.processCurrency()
	assert.Nil(suite.T(), err)

	pm, err := suite.service.GetPaymentMethodByGroupAndCurrency(req.PaymentMethod, processor.checked.currency.CodeInt)
	assert.Nil(suite.T(), err)
	assert.NotNil(suite.T(), pm)

	err = processor.processPaymentMethod(pm)
	assert.Error(suite.T(), err)
	assert.Nil(suite.T(), processor.checked.paymentMethod)
	assert.Equal(suite.T(), orderErrorPaymentSystemInactive, err.Error())
}

func (suite *OrderTestSuite) TestOrder_ProcessPaymentMethod_ProductionPaymentMethodEmpty_Error() {
	req := &billing.OrderCreateRequest{
		ProjectId:     suite.projectWithoutPaymentMethods.Id,
		PaymentMethod: suite.paymentMethod.Group,
		Currency:      "RUB",
		User: &billing.Customer{
			Email: "test@unit.unit",
			Ip:    "127.0.0.1",
		},
	}
	processor := &OrderCreateRequestProcessor{
		Service: suite.service,
		request: req,
		checked: &orderCreateRequestProcessorChecked{},
	}
	assert.Nil(suite.T(), processor.checked.paymentMethod)

	err := processor.processProject()
	assert.Nil(suite.T(), err)

	err = processor.processCurrency()
	assert.Nil(suite.T(), err)

	pm, err := suite.service.GetPaymentMethodByGroupAndCurrency(req.PaymentMethod, processor.checked.currency.CodeInt)
	assert.Nil(suite.T(), err)
	assert.NotNil(suite.T(), pm)

	err = processor.processPaymentMethod(pm)
	assert.Error(suite.T(), err)
	assert.Nil(suite.T(), processor.checked.paymentMethod)
	assert.Equal(suite.T(), orderErrorPaymentMethodEmptySettings, err.Error())
}

func (suite *OrderTestSuite) TestOrder_ProcessLimitAmounts_Ok() {
	req := &billing.OrderCreateRequest{
		ProjectId:     suite.project.Id,
		PaymentMethod: suite.paymentMethod.Group,
		Currency:      "RUB",
		Amount:        100,
		User: &billing.Customer{
			Email: "test@unit.unit",
			Ip:    "127.0.0.1",
		},
	}
	processor := &OrderCreateRequestProcessor{
		Service: suite.service,
		request: req,
		checked: &orderCreateRequestProcessorChecked{},
	}
	assert.Nil(suite.T(), processor.checked.paymentMethod)

	err := processor.processProject()
	assert.Nil(suite.T(), err)

	err = processor.processCurrency()
	assert.Nil(suite.T(), err)

	processor.processAmount()

	pm, err := suite.service.GetPaymentMethodByGroupAndCurrency(req.PaymentMethod, processor.checked.currency.CodeInt)
	assert.Nil(suite.T(), err)
	assert.NotNil(suite.T(), pm)

	err = processor.processPaymentMethod(pm)
	assert.Nil(suite.T(), err)

	err = processor.processLimitAmounts()
	assert.Nil(suite.T(), err)
}

func (suite *OrderTestSuite) TestOrder_ProcessLimitAmounts_ConvertAmount_Ok() {
	req := &billing.OrderCreateRequest{
		ProjectId:     suite.project.Id,
		PaymentMethod: suite.paymentMethod.Group,
		Currency:      "RUB",
		Amount:        100,
		User: &billing.Customer{
			Email: "test@unit.unit",
			Ip:    "127.0.0.1",
		},
	}
	processor := &OrderCreateRequestProcessor{
		Service: suite.service,
		request: req,
		checked: &orderCreateRequestProcessorChecked{},
	}
	assert.Nil(suite.T(), processor.checked.paymentMethod)

	err := processor.processProject()
	assert.Nil(suite.T(), err)

	err = processor.processCurrency()
	assert.Nil(suite.T(), err)

	processor.processAmount()

	pm, err := suite.service.GetPaymentMethodByGroupAndCurrency(req.PaymentMethod, processor.checked.currency.CodeInt)
	assert.Nil(suite.T(), err)
	assert.NotNil(suite.T(), pm)

	err = processor.processPaymentMethod(pm)
	assert.Nil(suite.T(), err)

	err = processor.processLimitAmounts()
	assert.Nil(suite.T(), err)
}

func (suite *OrderTestSuite) TestOrder_ProcessLimitAmounts_ProjectMinAmount_Error() {
	req := &billing.OrderCreateRequest{
		ProjectId:     suite.project.Id,
		PaymentMethod: suite.paymentMethod.Group,
		Currency:      "RUB",
		Amount:        1,
		User: &billing.Customer{
			Email: "test@unit.unit",
			Ip:    "127.0.0.1",
		},
	}
	processor := &OrderCreateRequestProcessor{
		Service: suite.service,
		request: req,
		checked: &orderCreateRequestProcessorChecked{},
	}
	assert.Nil(suite.T(), processor.checked.paymentMethod)

	err := processor.processProject()
	assert.Nil(suite.T(), err)

	err = processor.processCurrency()
	assert.Nil(suite.T(), err)

	pm, err := suite.service.GetPaymentMethodByGroupAndCurrency(req.PaymentMethod, processor.checked.currency.CodeInt)
	assert.Nil(suite.T(), err)
	assert.NotNil(suite.T(), pm)

	err = processor.processPaymentMethod(pm)
	assert.Nil(suite.T(), err)

	err = processor.processLimitAmounts()
	assert.Error(suite.T(), err)
	assert.Equal(suite.T(), orderErrorAmountLowerThanMinAllowed, err.Error())
}

func (suite *OrderTestSuite) TestOrder_ProcessLimitAmounts_ProjectMaxAmount_Error() {
	req := &billing.OrderCreateRequest{
		ProjectId:     suite.project.Id,
		PaymentMethod: suite.paymentMethod.Group,
		Currency:      "RUB",
		Amount:        10000000,
		User: &billing.Customer{
			Email: "test@unit.unit",
			Ip:    "127.0.0.1",
		},
	}
	processor := &OrderCreateRequestProcessor{
		Service: suite.service,
		request: req,
		checked: &orderCreateRequestProcessorChecked{},
	}
	assert.Nil(suite.T(), processor.checked.paymentMethod)

	err := processor.processProject()
	assert.Nil(suite.T(), err)

	err = processor.processCurrency()
	assert.Nil(suite.T(), err)

	processor.processAmount()

	pm, err := suite.service.GetPaymentMethodByGroupAndCurrency(req.PaymentMethod, processor.checked.currency.CodeInt)
	assert.Nil(suite.T(), err)
	assert.NotNil(suite.T(), pm)

	err = processor.processPaymentMethod(pm)
	assert.Nil(suite.T(), err)

	err = processor.processLimitAmounts()
	assert.Error(suite.T(), err)
	assert.Equal(suite.T(), orderErrorAmountGreaterThanMaxAllowed, err.Error())
}

func (suite *OrderTestSuite) TestOrder_ProcessLimitAmounts_PaymentMethodMinAmount_Error() {
	req := &billing.OrderCreateRequest{
		ProjectId:     suite.project.Id,
		PaymentMethod: suite.paymentMethod.Group,
		Currency:      "RUB",
		Amount:        99,
		User: &billing.Customer{
			Email: "test@unit.unit",
			Ip:    "127.0.0.1",
		},
	}
	processor := &OrderCreateRequestProcessor{
		Service: suite.service,
		request: req,
		checked: &orderCreateRequestProcessorChecked{},
	}
	assert.Nil(suite.T(), processor.checked.paymentMethod)

	err := processor.processProject()
	assert.Nil(suite.T(), err)

	err = processor.processCurrency()
	assert.Nil(suite.T(), err)

	processor.processAmount()

	pm, err := suite.service.GetPaymentMethodByGroupAndCurrency(req.PaymentMethod, processor.checked.currency.CodeInt)
	assert.Nil(suite.T(), err)
	assert.NotNil(suite.T(), pm)

	err = processor.processPaymentMethod(pm)
	assert.Nil(suite.T(), err)

	err = processor.processLimitAmounts()
	assert.Error(suite.T(), err)
	assert.Equal(suite.T(), orderErrorAmountLowerThanMinAllowedPaymentMethod, err.Error())
}

func (suite *OrderTestSuite) TestOrder_ProcessLimitAmounts_PaymentMethodMaxAmount_Error() {
	req := &billing.OrderCreateRequest{
		ProjectId:     suite.project.Id,
		PaymentMethod: suite.paymentMethod.Group,
		Currency:      "RUB",
		Amount:        15001,
		User: &billing.Customer{
			Email: "test@unit.unit",
			Ip:    "127.0.0.1",
		},
	}
	processor := &OrderCreateRequestProcessor{
		Service: suite.service,
		request: req,
		checked: &orderCreateRequestProcessorChecked{},
	}
	assert.Nil(suite.T(), processor.checked.paymentMethod)

	err := processor.processProject()
	assert.Nil(suite.T(), err)

	err = processor.processCurrency()
	assert.Nil(suite.T(), err)

	processor.processAmount()

	pm, err := suite.service.GetPaymentMethodByGroupAndCurrency(req.PaymentMethod, processor.checked.currency.CodeInt)
	assert.Nil(suite.T(), err)
	assert.NotNil(suite.T(), pm)

	err = processor.processPaymentMethod(pm)
	assert.Nil(suite.T(), err)

	err = processor.processLimitAmounts()
	assert.Error(suite.T(), err)
	assert.Equal(suite.T(), orderErrorAmountGreaterThanMaxAllowedPaymentMethod, err.Error())
}

func (suite *OrderTestSuite) TestOrder_ProcessSignature_Form_Ok() {
	req := &billing.OrderCreateRequest{
		ProjectId:     suite.project.Id,
		PaymentMethod: suite.paymentMethod.Group,
		Currency:      "RUB",
		Amount:        100,
		Account:       "unit test",
		Description:   "unit test",
		OrderId:       bson.NewObjectId().Hex(),
		PayerEmail:    "test@unit.unit",
	}

	req.RawParams = map[string]string{
		"PO_PROJECT_ID":     req.ProjectId,
		"PO_PAYMENT_METHOD": req.PaymentMethod,
		"PO_CURRENCY":       req.Currency,
		"PO_AMOUNT":         fmt.Sprintf("%f", req.Amount),
		"PO_ACCOUNT":        req.Account,
		"PO_DESCRIPTION":    req.Description,
		"PO_ORDER_ID":       req.OrderId,
		"PO_PAYER_EMAIL":    req.PayerEmail,
	}

	var keys []string
	var elements []string

	for k := range req.RawParams {
		keys = append(keys, k)
	}

	sort.Strings(keys)

	for _, k := range keys {
		value := k + "=" + req.RawParams[k]
		elements = append(elements, value)
	}

	hashString := strings.Join(elements, "") + suite.project.SecretKey

	h := sha512.New()
	h.Write([]byte(hashString))

	req.Signature = hex.EncodeToString(h.Sum(nil))

	processor := &OrderCreateRequestProcessor{
		Service: suite.service,
		request: req,
		checked: &orderCreateRequestProcessorChecked{},
	}
	assert.Nil(suite.T(), processor.checked.paymentMethod)

	err := processor.processProject()
	assert.Nil(suite.T(), err)

	err = processor.processSignature()
	assert.Nil(suite.T(), err)
}

func (suite *OrderTestSuite) TestOrder_ProcessSignature_Json_Ok() {
	req := &billing.OrderCreateRequest{
		ProjectId:     suite.project.Id,
		PaymentMethod: suite.paymentMethod.Group,
		Currency:      "RUB",
		Amount:        100,
		Account:       "unit test",
		Description:   "unit test",
		OrderId:       bson.NewObjectId().Hex(),
		PayerEmail:    "test@unit.unit",
		IsJson:        true,
	}

	req.RawBody = `{"project":"` + suite.project.Id + `","amount":` + fmt.Sprintf("%f", req.Amount) +
		`,"currency":"` + req.Currency + `","account":"` + req.Account + `","order_id":"` + req.OrderId +
		`","description":"` + req.Description + `","payment_method":"` + req.PaymentMethod + `","payer_email":"` + req.PayerEmail + `"}`
	hashString := req.RawBody + suite.project.SecretKey

	h := sha512.New()
	h.Write([]byte(hashString))

	req.Signature = hex.EncodeToString(h.Sum(nil))

	processor := &OrderCreateRequestProcessor{
		Service: suite.service,
		request: req,
		checked: &orderCreateRequestProcessorChecked{},
	}
	assert.Nil(suite.T(), processor.checked.paymentMethod)

	err := processor.processProject()
	assert.Nil(suite.T(), err)

	err = processor.processSignature()
	assert.Nil(suite.T(), err)
}

func (suite *OrderTestSuite) TestOrder_ProcessSignature_Error() {
	req := &billing.OrderCreateRequest{
		ProjectId:     suite.project.Id,
		PaymentMethod: suite.paymentMethod.Group,
		Currency:      "RUB",
		Amount:        100,
		Account:       "unit test",
		Description:   "unit test",
		OrderId:       bson.NewObjectId().Hex(),
		PayerEmail:    "test@unit.unit",
		IsJson:        true,
	}

	req.RawBody = `{"project":"` + suite.project.Id + `","amount":` + fmt.Sprintf("%f", req.Amount) +
		`,"currency":"` + req.Currency + `","account":"` + req.Account + `","order_id":"` + req.OrderId +
		`","description":"` + req.Description + `","payment_method":"` + req.PaymentMethod + `","payer_email":"` + req.PayerEmail + `"}`

	fakeBody := `{"project":"` + suite.project.Id + `","amount":` + fmt.Sprintf("%f", req.Amount) +
		`,"currency":"` + req.Currency + `","account":"fake_account","order_id":"` + req.OrderId +
		`","description":"` + req.Description + `","payment_method":"` + req.PaymentMethod + `","payer_email":"` + req.PayerEmail + `"}`
	hashString := fakeBody + suite.project.SecretKey

	h := sha512.New()
	h.Write([]byte(hashString))

	req.Signature = hex.EncodeToString(h.Sum(nil))

	processor := &OrderCreateRequestProcessor{
		Service: suite.service,
		request: req,
		checked: &orderCreateRequestProcessorChecked{},
	}
	assert.Nil(suite.T(), processor.checked.paymentMethod)

	err := processor.processProject()
	assert.Nil(suite.T(), err)

	err = processor.processSignature()
	assert.Error(suite.T(), err)
	assert.Equal(suite.T(), orderErrorSignatureInvalid, err.Error())
}

func (suite *OrderTestSuite) TestOrder_PrepareOrder_Ok() {
	req := &billing.OrderCreateRequest{
		ProjectId:   suite.projectFixedAmount.Id,
		Currency:    "RUB",
		Amount:      100,
		Account:     "unit test",
		Description: "unit test",
		OrderId:     bson.NewObjectId().Hex(),
		User: &billing.Customer{
			Email: "test@unit.unit",
			Ip:    "127.0.0.1",
		},
		UrlSuccess: "https://unit.test",
		UrlFail:    "https://unit.test",
		Products:   suite.productIds,
	}

	processor := &OrderCreateRequestProcessor{
		Service: suite.service,
		request: req,
		checked: &orderCreateRequestProcessorChecked{},
	}

	err := processor.processProject()
	assert.Nil(suite.T(), err)

	err = processor.processPayerData()
	assert.Nil(suite.T(), err)

	err = processor.processCurrency()
	assert.Nil(suite.T(), err)

	err = processor.processPaylinkProducts()
	assert.Nil(suite.T(), err)

	err = processor.processProjectOrderId()
	assert.Nil(suite.T(), err)

	err = processor.processLimitAmounts()
	assert.Nil(suite.T(), err)

	order, err := processor.prepareOrder()
	assert.Nil(suite.T(), err)
	assert.NotNil(suite.T(), order)
	assert.Equal(suite.T(), req.UrlFail, order.Project.UrlFail)
	assert.Equal(suite.T(), req.UrlSuccess, order.Project.UrlSuccess)
}

func (suite *OrderTestSuite) TestOrder_PrepareOrder_PaymentMethod_Ok() {
	req := &billing.OrderCreateRequest{
		ProjectId:     suite.projectFixedAmount.Id,
		PaymentMethod: suite.paymentMethod.Group,
		Currency:      "RUB",
		Amount:        100,
		Account:       "unit test",
		Description:   "unit test",
		OrderId:       bson.NewObjectId().Hex(),
		User: &billing.Customer{
			Email: "test@unit.unit",
			Ip:    "127.0.0.1",
		},
		Products: suite.productIds,
	}

	processor := &OrderCreateRequestProcessor{
		Service: suite.service,
		request: req,
		checked: &orderCreateRequestProcessorChecked{},
	}

	err := processor.processProject()
	assert.Nil(suite.T(), err)

	err = processor.processPayerData()
	assert.Nil(suite.T(), err)

	err = processor.processCurrency()
	assert.Nil(suite.T(), err)

	err = processor.processPaylinkProducts()
	assert.Nil(suite.T(), err)

	err = processor.processProjectOrderId()
	assert.Nil(suite.T(), err)

	err = processor.processLimitAmounts()
	assert.Nil(suite.T(), err)

	pm, err := suite.service.GetPaymentMethodByGroupAndCurrency(req.PaymentMethod, processor.checked.currency.CodeInt)
	assert.Nil(suite.T(), err)
	assert.NotNil(suite.T(), pm)

	err = processor.processPaymentMethod(pm)
	assert.Nil(suite.T(), err)

	order, err := processor.prepareOrder()
	assert.Nil(suite.T(), err)
	assert.NotNil(suite.T(), order)

	assert.NotNil(suite.T(), order.PaymentMethod)
	assert.Equal(suite.T(), processor.checked.paymentMethod.Id, order.PaymentMethod.Id)

	assert.NotNil(suite.T(), order.PaymentSystemFeeAmount)
	assert.True(suite.T(), order.PaymentSystemFeeAmount.AmountMerchantCurrency > 0)
	assert.True(suite.T(), order.PaymentSystemFeeAmount.AmountPaymentSystemCurrency > 0)
	assert.True(suite.T(), order.PaymentSystemFeeAmount.AmountPaymentMethodCurrency > 0)

	assert.True(suite.T(), order.Tax.Amount > 0)
	assert.NotEmpty(suite.T(), order.Tax.Currency)
}

func (suite *OrderTestSuite) TestOrder_PrepareOrder_UrlVerify_Error() {
	req := &billing.OrderCreateRequest{
		ProjectId:   suite.projectFixedAmount.Id,
		Currency:    "RUB",
		Amount:      100,
		Account:     "unit test",
		Description: "unit test",
		OrderId:     bson.NewObjectId().Hex(),
		User: &billing.Customer{
			Email: "test@unit.unit",
			Ip:    "127.0.0.1",
		},
		UrlNotify: "https://unit.test",
		UrlVerify: "https://unit.test",
		Products:  suite.productIds,
	}

	processor := &OrderCreateRequestProcessor{
		Service: suite.service,
		request: req,
		checked: &orderCreateRequestProcessorChecked{},
	}

	err := processor.processProject()
	assert.Nil(suite.T(), err)

	err = processor.processPayerData()
	assert.Nil(suite.T(), err)

	err = processor.processCurrency()
	assert.Nil(suite.T(), err)

	err = processor.processPaylinkProducts()
	assert.Nil(suite.T(), err)

	err = processor.processProjectOrderId()
	assert.Nil(suite.T(), err)

	err = processor.processLimitAmounts()
	assert.Nil(suite.T(), err)

	order, err := processor.prepareOrder()
	assert.Error(suite.T(), err)
	assert.Nil(suite.T(), order)
	assert.Equal(suite.T(), orderErrorDynamicNotifyUrlsNotAllowed, err.Error())
}

func (suite *OrderTestSuite) TestOrder_PrepareOrder_UrlRedirect_Error() {
	req := &billing.OrderCreateRequest{
		ProjectId:   suite.projectFixedAmount.Id,
		Currency:    "RUB",
		Amount:      100,
		Account:     "unit test",
		Description: "unit test",
		OrderId:     bson.NewObjectId().Hex(),
		User: &billing.Customer{
			Email: "test@unit.unit",
			Ip:    "127.0.0.1",
		},
		UrlFail:    "https://unit.test",
		UrlSuccess: "https://unit.test",
		Products:   suite.productIds,
	}

	processor := &OrderCreateRequestProcessor{
		Service: suite.service,
		request: req,
		checked: &orderCreateRequestProcessorChecked{},
	}

	err := processor.processProject()
	assert.Nil(suite.T(), err)

	err = processor.processPayerData()
	assert.Nil(suite.T(), err)

	err = processor.processCurrency()
	assert.Nil(suite.T(), err)

	err = processor.processPaylinkProducts()
	assert.Nil(suite.T(), err)

	err = processor.processProjectOrderId()
	assert.Nil(suite.T(), err)

	err = processor.processLimitAmounts()
	assert.Nil(suite.T(), err)

	processor.checked.project = suite.projectUahLimitCurrency

	order, err := processor.prepareOrder()
	assert.Error(suite.T(), err)
	assert.Nil(suite.T(), order)
	assert.Equal(suite.T(), orderErrorDynamicRedirectUrlsNotAllowed, err.Error())
}

func (suite *OrderTestSuite) TestOrder_PrepareOrder_Convert_Error() {
	req := &billing.OrderCreateRequest{
		ProjectId:   suite.projectUahLimitCurrency.Id,
		Currency:    "RUB",
		Amount:      100,
		Account:     "unit test",
		Description: "unit test",
		OrderId:     bson.NewObjectId().Hex(),
		User: &billing.Customer{
			Email: "test@unit.unit",
			Ip:    "127.0.0.1",
		},
	}

	processor := &OrderCreateRequestProcessor{
		Service: suite.service,
		request: req,
		checked: &orderCreateRequestProcessorChecked{},
	}

	err := processor.processProject()
	assert.Nil(suite.T(), err)

	err = processor.processPayerData()
	assert.Nil(suite.T(), err)

	err = processor.processCurrency()
	assert.Nil(suite.T(), err)

	err = processor.processPaylinkProducts()
	assert.Nil(suite.T(), err)

	err = processor.processProjectOrderId()
	assert.Nil(suite.T(), err)

	processor.checked.merchant.Banking.Currency = &billing.Currency{
		CodeInt:  980,
		CodeA3:   "UAH",
		Name:     &billing.Name{Ru: "Украинская гривна", En: "Ukrainian Hryvnia"},
		IsActive: true,
	}

	order, err := processor.prepareOrder()
	assert.Error(suite.T(), err)
	assert.Nil(suite.T(), order)
	assert.Equal(suite.T(), fmt.Sprintf(errorNotFound, pkg.CollectionCurrencyRate), err.Error())
}

func (suite *OrderTestSuite) TestOrder_PrepareOrder_Commission_Error() {
	req := &billing.OrderCreateRequest{
		ProjectId:     suite.projectFixedAmount.Id,
		PaymentMethod: suite.paymentMethod.Group,
		Currency:      "RUB",
		Amount:        100,
		Account:       "unit test",
		Description:   "unit test",
		OrderId:       bson.NewObjectId().Hex(),
		User: &billing.Customer{
			Email: "test@unit.unit",
			Ip:    "127.0.0.1",
		},
		Products: suite.productIds,
	}

	processor := &OrderCreateRequestProcessor{
		Service: suite.service,
		request: req,
		checked: &orderCreateRequestProcessorChecked{},
	}

	err := processor.processProject()
	assert.Nil(suite.T(), err)

	err = processor.processPayerData()
	assert.Nil(suite.T(), err)

	err = processor.processCurrency()
	assert.Nil(suite.T(), err)

	err = processor.processPaylinkProducts()
	assert.Nil(suite.T(), err)

	err = processor.processProjectOrderId()
	assert.Nil(suite.T(), err)

	err = processor.processLimitAmounts()
	assert.Nil(suite.T(), err)

	pm, err := suite.service.GetPaymentMethodByGroupAndCurrency(req.PaymentMethod, processor.checked.currency.CodeInt)
	assert.Nil(suite.T(), err)
	assert.NotNil(suite.T(), pm)

	err = processor.processPaymentMethod(pm)
	assert.Nil(suite.T(), err)
}

func (suite *OrderTestSuite) TestOrder_ProcessOrderCommissions_Ok() {
	req := &billing.OrderCreateRequest{
		ProjectId:     suite.project.Id,
		PaymentMethod: suite.paymentMethod.Group,
		Currency:      "RUB",
		Amount:        100,
		User: &billing.Customer{
			Email: "test@unit.unit",
			Ip:    "127.0.0.1",
		},
	}

	processor := &OrderCreateRequestProcessor{
		Service: suite.service,
		request: req,
		checked: &orderCreateRequestProcessorChecked{},
	}

	err := processor.processProject()
	assert.Nil(suite.T(), err)

	err = processor.processPayerData()
	assert.Nil(suite.T(), err)

	err = processor.processCurrency()
	assert.Nil(suite.T(), err)

	err = processor.processPaylinkProducts()
	assert.Nil(suite.T(), err)

	pm, err := suite.service.GetPaymentMethodByGroupAndCurrency(req.PaymentMethod, processor.checked.currency.CodeInt)
	assert.Nil(suite.T(), err)
	assert.NotNil(suite.T(), pm)

	err = processor.processPaymentMethod(pm)
	assert.Nil(suite.T(), err)

	id := bson.NewObjectId().Hex()

	order := &billing.Order{
		Id: id,
		Project: &billing.ProjectOrder{
			Id:                processor.checked.project.Id,
			Name:              processor.checked.project.Name,
			UrlSuccess:        processor.checked.project.UrlRedirectSuccess,
			UrlFail:           processor.checked.project.UrlRedirectFail,
			SendNotifyEmail:   processor.checked.project.SendNotifyEmail,
			NotifyEmails:      processor.checked.project.NotifyEmails,
			SecretKey:         processor.checked.project.SecretKey,
			UrlCheckAccount:   processor.checked.project.UrlCheckAccount,
			UrlProcessPayment: processor.checked.project.UrlProcessPayment,
			CallbackProtocol:  processor.checked.project.CallbackProtocol,
			MerchantId:        processor.checked.merchant.Id,
		},
		Description:                        fmt.Sprintf(orderDefaultDescription, id),
		ProjectOrderId:                     req.OrderId,
		ProjectAccount:                     req.Account,
		ProjectIncomeAmount:                req.Amount,
		ProjectIncomeCurrency:              processor.checked.currency,
		ProjectParams:                      req.Other,
		PayerData:                          processor.checked.payerData,
		Status:                             constant.OrderStatusNew,
		CreatedAt:                          ptypes.TimestampNow(),
		IsJsonRequest:                      false,
		AmountInMerchantAccountingCurrency: tools.FormatAmount(req.Amount),
		PaymentMethodOutcomeAmount:         req.Amount,
		PaymentMethodOutcomeCurrency:       processor.checked.currency,
		PaymentMethodIncomeAmount:          req.Amount,
		PaymentMethodIncomeCurrency:        processor.checked.currency,
		PaymentMethod: &billing.PaymentMethodOrder{
			Id:            processor.checked.paymentMethod.Id,
			Name:          processor.checked.paymentMethod.Name,
			Params:        processor.checked.paymentMethod.Params,
			PaymentSystem: processor.checked.paymentMethod.PaymentSystem,
			Group:         processor.checked.paymentMethod.Group,
		},
	}

	assert.Nil(suite.T(), order.ProjectFeeAmount)
	assert.Nil(suite.T(), order.PspFeeAmount)
	assert.Nil(suite.T(), order.PaymentSystemFeeAmount)
	assert.Nil(suite.T(), order.Tax)

	err = processor.processOrderCommissions(order)
	assert.Nil(suite.T(), err)
	assert.NotNil(suite.T(), order.PaymentSystemFeeAmount)

	assert.True(suite.T(), order.PaymentSystemFeeAmount.AmountPaymentMethodCurrency > 0)
	assert.True(suite.T(), order.PaymentSystemFeeAmount.AmountMerchantCurrency > 0)
	assert.True(suite.T(), order.PaymentSystemFeeAmount.AmountPaymentSystemCurrency > 0)
}

func (suite *OrderTestSuite) TestOrder_ProcessOrderCommissions_VatNotFound_Error() {
	req := &billing.OrderCreateRequest{
		ProjectId:     suite.project.Id,
		PaymentMethod: suite.paymentMethod.Group,
		Currency:      "RUB",
		Amount:        100,
<<<<<<< HEAD
		User: &billing.Customer{
			Email: "test@unit.unit",
			Ip:    "127.0.0.1",
=======
		PayerIp:       "127.0.0.1",
	}

	processor := &OrderCreateRequestProcessor{
		Service: suite.service,
		request: req,
		checked: &orderCreateRequestProcessorChecked{},
	}

	err := processor.processProject()
	assert.Nil(suite.T(), err)

	err = processor.processPayerData()
	assert.Nil(suite.T(), err)

	err = processor.processCurrency()
	assert.Nil(suite.T(), err)

	err = processor.processPaylinkProducts()
	assert.Nil(suite.T(), err)

	pm, err := suite.service.GetPaymentMethodByGroupAndCurrency(req.PaymentMethod, processor.checked.currency.CodeInt)
	assert.Nil(suite.T(), err)
	assert.NotNil(suite.T(), pm)

	err = processor.processPaymentMethod(pm)
	assert.Nil(suite.T(), err)

	id := bson.NewObjectId().Hex()

	order := &billing.Order{
		Id: id,
		Project: &billing.ProjectOrder{
			Id:                processor.checked.project.Id,
			Name:              processor.checked.project.Name,
			UrlSuccess:        processor.checked.project.UrlRedirectSuccess,
			UrlFail:           processor.checked.project.UrlRedirectFail,
			SendNotifyEmail:   processor.checked.project.SendNotifyEmail,
			NotifyEmails:      processor.checked.project.NotifyEmails,
			SecretKey:         processor.checked.project.SecretKey,
			UrlCheckAccount:   processor.checked.project.UrlCheckAccount,
			UrlProcessPayment: processor.checked.project.UrlProcessPayment,
			CallbackProtocol:  processor.checked.project.CallbackProtocol,
			Merchant:          processor.checked.project.Merchant,
		},
		Description:                        fmt.Sprintf(orderDefaultDescription, id),
		ProjectOrderId:                     req.OrderId,
		ProjectAccount:                     req.Account,
		ProjectIncomeAmount:                req.Amount,
		ProjectIncomeCurrency:              processor.checked.currency,
		ProjectOutcomeAmount:               req.Amount,
		ProjectOutcomeCurrency:             processor.checked.project.CallbackCurrency,
		ProjectParams:                      req.Other,
		PayerData:                          processor.checked.payerData,
		Status:                             constant.OrderStatusNew,
		CreatedAt:                          ptypes.TimestampNow(),
		IsJsonRequest:                      false,
		AmountInMerchantAccountingCurrency: tools.FormatAmount(req.Amount),
		PaymentMethodOutcomeAmount:         req.Amount,
		PaymentMethodOutcomeCurrency:       processor.checked.currency,
		PaymentMethodIncomeAmount:          req.Amount,
		PaymentMethodIncomeCurrency:        processor.checked.currency,
		PaymentMethod: &billing.PaymentMethodOrder{
			Id:            processor.checked.paymentMethod.Id,
			Name:          processor.checked.paymentMethod.Name,
			Params:        processor.checked.paymentMethod.Params,
			PaymentSystem: processor.checked.paymentMethod.PaymentSystem,
			Group:         processor.checked.paymentMethod.Group,
>>>>>>> e4dc0913
		},
	}

	processor := &OrderCreateRequestProcessor{
		Service: suite.service,
		request: req,
		checked: &orderCreateRequestProcessorChecked{},
	}

	err := processor.processProject()
	assert.Nil(suite.T(), err)

	err = processor.processPayerData()
	assert.Nil(suite.T(), err)

	err = processor.processCurrency()
	assert.Nil(suite.T(), err)

	err = processor.processPaylinkProducts()
	assert.Nil(suite.T(), err)

	pm, err := suite.service.GetPaymentMethodByGroupAndCurrency(req.PaymentMethod, processor.checked.currency.CodeInt)
	assert.Nil(suite.T(), err)
	assert.NotNil(suite.T(), pm)

	err = processor.processPaymentMethod(pm)
	assert.Nil(suite.T(), err)

	id := bson.NewObjectId().Hex()

	order := &billing.Order{
		Id: id,
		Project: &billing.ProjectOrder{
			Id:                processor.checked.project.Id,
			Name:              processor.checked.project.Name,
			UrlSuccess:        processor.checked.project.UrlRedirectSuccess,
			UrlFail:           processor.checked.project.UrlRedirectFail,
			SendNotifyEmail:   processor.checked.project.SendNotifyEmail,
			NotifyEmails:      processor.checked.project.NotifyEmails,
			SecretKey:         processor.checked.project.SecretKey,
			UrlCheckAccount:   processor.checked.project.UrlCheckAccount,
			UrlProcessPayment: processor.checked.project.UrlProcessPayment,
			CallbackProtocol:  processor.checked.project.CallbackProtocol,
			MerchantId:        processor.checked.merchant.Id,
		},
		Description:                        fmt.Sprintf(orderDefaultDescription, id),
		ProjectOrderId:                     req.OrderId,
		ProjectAccount:                     req.Account,
		ProjectIncomeAmount:                req.Amount,
		ProjectIncomeCurrency:              processor.checked.currency,
		ProjectParams:                      req.Other,
		PayerData:                          processor.checked.payerData,
		Status:                             constant.OrderStatusNew,
		CreatedAt:                          ptypes.TimestampNow(),
		IsJsonRequest:                      false,
		AmountInMerchantAccountingCurrency: tools.FormatAmount(req.Amount),
		PaymentMethodOutcomeAmount:         req.Amount,
		PaymentMethodOutcomeCurrency:       processor.checked.currency,
		PaymentMethodIncomeAmount:          req.Amount,
		PaymentMethodIncomeCurrency:        processor.checked.currency,
		PaymentMethod: &billing.PaymentMethodOrder{
			Id:            processor.checked.paymentMethod.Id,
			Name:          processor.checked.paymentMethod.Name,
			Params:        processor.checked.paymentMethod.Params,
			PaymentSystem: processor.checked.paymentMethod.PaymentSystem,
			Group:         processor.checked.paymentMethod.Group,
		},
	}

	assert.Nil(suite.T(), order.ProjectFeeAmount)
	assert.Nil(suite.T(), order.PspFeeAmount)
	assert.Nil(suite.T(), order.PaymentSystemFeeAmount)
}

func (suite *OrderTestSuite) TestOrder_ProcessOrderCommissions_PaymentSystemAccountingCurrencyConvert_Error() {
	req := &billing.OrderCreateRequest{
		ProjectId: suite.project.Id,
		Currency:  "RUB",
		Amount:    100,
		User: &billing.Customer{
			Email: "test@unit.unit",
			Ip:    "127.0.0.1",
		},
	}

	processor := &OrderCreateRequestProcessor{
		Service: suite.service,
		request: req,
		checked: &orderCreateRequestProcessorChecked{},
	}

	err := processor.processProject()
	assert.Nil(suite.T(), err)

	err = processor.processPayerData()
	assert.Nil(suite.T(), err)

	err = processor.processCurrency()
	assert.Nil(suite.T(), err)

	id := bson.NewObjectId().Hex()

	order := &billing.Order{
		Id: id,
		Project: &billing.ProjectOrder{
			Id:                processor.checked.project.Id,
			Name:              processor.checked.project.Name,
			UrlSuccess:        processor.checked.project.UrlRedirectSuccess,
			UrlFail:           processor.checked.project.UrlRedirectFail,
			SendNotifyEmail:   processor.checked.project.SendNotifyEmail,
			NotifyEmails:      processor.checked.project.NotifyEmails,
			SecretKey:         processor.checked.project.SecretKey,
			UrlCheckAccount:   processor.checked.project.UrlCheckAccount,
			UrlProcessPayment: processor.checked.project.UrlProcessPayment,
			CallbackProtocol:  processor.checked.project.CallbackProtocol,
			MerchantId:        processor.checked.merchant.Id,
		},
		Description:                        fmt.Sprintf(orderDefaultDescription, id),
		ProjectOrderId:                     req.OrderId,
		ProjectAccount:                     req.Account,
		ProjectIncomeAmount:                req.Amount,
		ProjectIncomeCurrency:              processor.checked.currency,
		ProjectParams:                      req.Other,
		PayerData:                          processor.checked.payerData,
		Status:                             constant.OrderStatusNew,
		CreatedAt:                          ptypes.TimestampNow(),
		IsJsonRequest:                      false,
		AmountInMerchantAccountingCurrency: tools.FormatAmount(req.Amount),
		PaymentMethodOutcomeAmount:         req.Amount,
		PaymentMethodOutcomeCurrency:       processor.checked.currency,
		PaymentMethodIncomeAmount:          req.Amount,
		PaymentMethodIncomeCurrency:        processor.checked.currency,
		PaymentMethod: &billing.PaymentMethodOrder{
			Id:            suite.paymentMethodWithInactivePaymentSystem.Id,
			Name:          suite.paymentMethodWithInactivePaymentSystem.Name,
			Params:        suite.paymentMethodWithInactivePaymentSystem.Params,
			PaymentSystem: suite.paymentMethodWithInactivePaymentSystem.PaymentSystem,
			Group:         suite.paymentMethodWithInactivePaymentSystem.Group,
		},
	}

	assert.Nil(suite.T(), order.ProjectFeeAmount)
	assert.Nil(suite.T(), order.PspFeeAmount)
	assert.Nil(suite.T(), order.PaymentSystemFeeAmount)

	processor.checked.paymentMethod = suite.paymentMethodWithInactivePaymentSystem

	err = processor.processOrderCommissions(order)
	assert.Error(suite.T(), err)
	assert.Equal(suite.T(), fmt.Sprintf(errorNotFound, pkg.CollectionCurrencyRate), err.Error())
}

func (suite *OrderTestSuite) TestOrder_OrderCreateProcess_Ok() {
	req := &billing.OrderCreateRequest{
		ProjectId:     suite.project.Id,
		PaymentMethod: suite.paymentMethod.Group,
		Currency:      "RUB",
		Amount:        100,
		Account:       "unit test",
		Description:   "unit test",
		OrderId:       bson.NewObjectId().Hex(),
		PayerEmail:    "test@unit.unit",
		PayerIp:       "127.0.0.1",
	}

	rsp := &billing.Order{}
	err := suite.service.OrderCreateProcess(context.TODO(), req, rsp)

	assert.Nil(suite.T(), err)
	assert.True(suite.T(), len(rsp.Id) > 0)
	assert.NotNil(suite.T(), rsp.Project)
	assert.NotNil(suite.T(), rsp.PaymentMethod)
	assert.NotNil(suite.T(), rsp.PaymentSystemFeeAmount)
}

func (suite *OrderTestSuite) TestOrder_OrderCreateProcess_ProjectInactive_Error() {
	req := &billing.OrderCreateRequest{
		ProjectId:     suite.inactiveProject.Id,
		PaymentMethod: suite.paymentMethod.Group,
		Currency:      "RUB",
		Amount:        100,
		Account:       "unit test",
		Description:   "unit test",
		OrderId:       bson.NewObjectId().Hex(),
		PayerEmail:    "test@unit.unit",
		PayerIp:       "127.0.0.1",
	}

	rsp := &billing.Order{}
	err := suite.service.OrderCreateProcess(context.TODO(), req, rsp)

	assert.Error(suite.T(), err)
	assert.Equal(suite.T(), orderErrorProjectInactive, err.Error())

	assert.Len(suite.T(), rsp.Id, 0)
	assert.Nil(suite.T(), rsp.Project)
	assert.Nil(suite.T(), rsp.PaymentMethod)
	assert.Nil(suite.T(), rsp.PaymentSystemFeeAmount)
}

func (suite *OrderTestSuite) TestOrder_OrderCreateProcess_SignatureInvalid_Error() {
	req := &billing.OrderCreateRequest{
		ProjectId:     suite.project.Id,
		PaymentMethod: suite.paymentMethod.Group,
		Currency:      "RUB",
		Amount:        100,
		Account:       "unit test",
		Description:   "unit test",
		OrderId:       bson.NewObjectId().Hex(),
		PayerEmail:    "test@unit.unit",
		PayerIp:       "127.0.0.1",
		IsJson:        true,
	}

	req.RawBody = `{"project":"` + suite.project.Id + `","amount":` + fmt.Sprintf("%f", req.Amount) +
		`,"currency":"` + req.Currency + `","account":"` + req.Account + `","order_id":"` + req.OrderId +
		`","description":"` + req.Description + `","payment_method":"` + req.PaymentMethod + `","payer_email":"` + req.PayerEmail + `"}`

	fakeBody := `{"project":"` + suite.project.Id + `","amount":` + fmt.Sprintf("%f", req.Amount) +
		`,"currency":"` + req.Currency + `","account":"fake_account","order_id":"` + req.OrderId +
		`","description":"` + req.Description + `","payment_method":"` + req.PaymentMethod + `","payer_email":"` + req.PayerEmail + `"}`
	hashString := fakeBody + suite.project.SecretKey

	h := sha512.New()
	h.Write([]byte(hashString))

	req.Signature = hex.EncodeToString(h.Sum(nil))

	rsp := &billing.Order{}
	err := suite.service.OrderCreateProcess(context.TODO(), req, rsp)

	assert.Error(suite.T(), err)
	assert.Equal(suite.T(), orderErrorSignatureInvalid, err.Error())

	assert.Len(suite.T(), rsp.Id, 0)
	assert.Nil(suite.T(), rsp.Project)
	assert.Nil(suite.T(), rsp.PaymentMethod)
	assert.Nil(suite.T(), rsp.PaymentSystemFeeAmount)
}

func (suite *OrderTestSuite) TestOrder_OrderCreateProcess_PayerDataInvalid_Error() {
	req := &billing.OrderCreateRequest{
		ProjectId:     suite.project.Id,
		PaymentMethod: suite.paymentMethod.Group,
		Currency:      "RUB",
		Amount:        100,
		Account:       "unit test",
		Description:   "unit test",
		OrderId:       bson.NewObjectId().Hex(),
		User: &billing.Customer{
			Email: "test@unit.unit",
			Ip:    "127.0.0.1",
		},
	}

	suite.service.geo = mock.NewGeoIpServiceTestError()

	rsp := &billing.Order{}
	err := suite.service.OrderCreateProcess(context.TODO(), req, rsp)

	assert.Error(suite.T(), err)
	assert.Equal(suite.T(), orderErrorPayerRegionUnknown, err.Error())

	assert.Len(suite.T(), rsp.Id, 0)
	assert.Nil(suite.T(), rsp.Project)
	assert.Nil(suite.T(), rsp.PaymentMethod)
	assert.Nil(suite.T(), rsp.PaymentSystemFeeAmount)
}

func (suite *OrderTestSuite) TestOrder_OrderCreateProcess_CurrencyInvalid_Error() {
	req := &billing.OrderCreateRequest{
		ProjectId:     suite.project.Id,
		PaymentMethod: suite.paymentMethod.Group,
		Currency:      "AUD",
		Amount:        100,
		Account:       "unit test",
		Description:   "unit test",
		OrderId:       bson.NewObjectId().Hex(),
		PayerEmail:    "test@unit.unit",
		PayerIp:       "127.0.0.1",
	}

	rsp := &billing.Order{}
	err := suite.service.OrderCreateProcess(context.TODO(), req, rsp)

	assert.Error(suite.T(), err)
	assert.Equal(suite.T(), orderErrorCurrencyNotFound, err.Error())

	assert.Len(suite.T(), rsp.Id, 0)
	assert.Nil(suite.T(), rsp.Project)
	assert.Nil(suite.T(), rsp.PaymentMethod)
	assert.Nil(suite.T(), rsp.PaymentSystemFeeAmount)
}

func (suite *OrderTestSuite) TestOrder_OrderCreateProcess_CurrencyEmpty_Error() {
	req := &billing.OrderCreateRequest{
		ProjectId:     suite.projectEmptyPaymentMethodTerminal.Id,
		PaymentMethod: suite.paymentMethod.Group,
		Amount:        100,
		Account:       "unit test",
		Description:   "unit test",
		OrderId:       bson.NewObjectId().Hex(),
		PayerEmail:    "test@unit.unit",
		PayerIp:       "127.0.0.1",
	}

	rsp := &billing.Order{}
	err := suite.service.OrderCreateProcess(context.TODO(), req, rsp)

	assert.Error(suite.T(), err)
	assert.Equal(suite.T(), orderErrorCurrencyIsRequired, err.Error())

	assert.Len(suite.T(), rsp.Id, 0)
	assert.Nil(suite.T(), rsp.Project)
	assert.Nil(suite.T(), rsp.PaymentMethod)
	assert.Nil(suite.T(), rsp.PaymentSystemFeeAmount)
}

func (suite *OrderTestSuite) TestOrder_OrderCreateProcess_DuplicateProjectOrderId_Error() {
	orderId := bson.NewObjectId().Hex()

	req := &billing.OrderCreateRequest{
		ProjectId:     suite.project.Id,
		PaymentMethod: suite.paymentMethod.Group,
		Currency:      "RUB",
		Amount:        100,
		Account:       "unit test",
		Description:   "unit test",
		OrderId:       orderId,
		PayerEmail:    "test@unit.unit",
		PayerIp:       "127.0.0.1",
	}

	order := &billing.Order{
		Id: bson.NewObjectId().Hex(),
		Project: &billing.ProjectOrder{
			Id:                suite.project.Id,
			Name:              suite.project.Name,
			UrlSuccess:        suite.project.UrlRedirectSuccess,
			UrlFail:           suite.project.UrlRedirectFail,
			SendNotifyEmail:   suite.project.SendNotifyEmail,
			NotifyEmails:      suite.project.NotifyEmails,
			SecretKey:         suite.project.SecretKey,
			UrlCheckAccount:   suite.project.UrlCheckAccount,
			UrlProcessPayment: suite.project.UrlProcessPayment,
			CallbackProtocol:  suite.project.CallbackProtocol,
			MerchantId:        suite.project.MerchantId,
		},
		Description:         fmt.Sprintf(orderDefaultDescription, orderId),
		ProjectOrderId:      req.OrderId,
		ProjectAccount:      req.Account,
		ProjectIncomeAmount: req.Amount,
		ProjectIncomeCurrency: &billing.Currency{
			CodeInt:  643,
			CodeA3:   "RUB",
			Name:     &billing.Name{Ru: "Российский рубль", En: "Russian ruble"},
			IsActive: true,
		},
		ProjectParams: req.Other,
		PayerData: &billing.PayerData{
			Ip:          req.PayerIp,
			Country:     "RU",
			CountryName: &billing.Name{En: "Russia", Ru: "Россия"},
			City:        &billing.Name{En: "St.Petersburg", Ru: "Санкт-Петербург"},
			State:       "",
			Timezone:    "Europe/Moscow",
		},
		Status:        constant.OrderStatusNew,
		CreatedAt:     ptypes.TimestampNow(),
		IsJsonRequest: false,

		AmountInMerchantAccountingCurrency: tools.FormatAmount(req.Amount),
		PaymentMethodOutcomeAmount:         req.Amount,
		PaymentMethodOutcomeCurrency: &billing.Currency{
			CodeInt:  643,
			CodeA3:   "RUB",
			Name:     &billing.Name{Ru: "Российский рубль", En: "Russian ruble"},
			IsActive: true,
		},
		PaymentMethodIncomeAmount: req.Amount,
		PaymentMethodIncomeCurrency: &billing.Currency{
			CodeInt:  643,
			CodeA3:   "RUB",
			Name:     &billing.Name{Ru: "Российский рубль", En: "Russian ruble"},
			IsActive: true,
		},
	}

	err := suite.service.db.Collection(pkg.CollectionOrder).Insert(order)
	assert.Nil(suite.T(), err)

	rsp := &billing.Order{}
	err = suite.service.OrderCreateProcess(context.TODO(), req, rsp)

	assert.Error(suite.T(), err)
	assert.Equal(suite.T(), orderErrorProjectOrderIdIsDuplicate, err.Error())

	assert.Len(suite.T(), rsp.Id, 0)
	assert.Nil(suite.T(), rsp.Project)
	assert.Nil(suite.T(), rsp.PaymentMethod)
	assert.Nil(suite.T(), rsp.PaymentSystemFeeAmount)
}

func (suite *OrderTestSuite) TestOrder_OrderCreateProcess_PaymentMethodInvalid_Error() {
	req := &billing.OrderCreateRequest{
		ProjectId:     suite.project.Id,
		PaymentMethod: suite.inactivePaymentMethod.Group,
		Currency:      "RUB",
		Amount:        100,
		Account:       "unit test",
		Description:   "unit test",
		OrderId:       bson.NewObjectId().Hex(),
		PayerEmail:    "test@unit.unit",
		PayerIp:       "127.0.0.1",
	}

	rsp := &billing.Order{}
	err := suite.service.OrderCreateProcess(context.TODO(), req, rsp)

	assert.Error(suite.T(), err)
	assert.Equal(suite.T(), orderErrorPaymentMethodInactive, err.Error())

	assert.Len(suite.T(), rsp.Id, 0)
	assert.Nil(suite.T(), rsp.Project)
	assert.Nil(suite.T(), rsp.PaymentMethod)
	assert.Nil(suite.T(), rsp.PaymentSystemFeeAmount)
}

func (suite *OrderTestSuite) TestOrder_OrderCreateProcess_AmountInvalid_Error() {
	req := &billing.OrderCreateRequest{
		ProjectId:     suite.project.Id,
		PaymentMethod: suite.paymentMethod.Group,
		Currency:      "RUB",
		Amount:        10,
		Account:       "unit test",
		Description:   "unit test",
		PayerEmail:    "test@unit.unit",
		PayerIp:       "127.0.0.1",
	}

	rsp := &billing.Order{}
	err := suite.service.OrderCreateProcess(context.TODO(), req, rsp)

	assert.Error(suite.T(), err)
	assert.Equal(suite.T(), orderErrorAmountLowerThanMinAllowed, err.Error())

	assert.Len(suite.T(), rsp.Id, 0)
	assert.Nil(suite.T(), rsp.Project)
	assert.Nil(suite.T(), rsp.PaymentMethod)
	assert.Nil(suite.T(), rsp.PaymentSystemFeeAmount)
}

func (suite *OrderTestSuite) TestOrder_ProcessRenderFormPaymentMethods_DevEnvironment_Ok() {
	req := &billing.OrderCreateRequest{
		ProjectId:     suite.project.Id,
		PaymentMethod: suite.paymentMethod.Group,
		Currency:      "RUB",
		Amount:        100,
		Account:       "unit test",
		Description:   "unit test",
		OrderId:       bson.NewObjectId().Hex(),
		User: &billing.Customer{
			Email: "test@unit.unit",
			Ip:    "127.0.0.1",
		},
	}

	order := &billing.Order{}
	err := suite.service.OrderCreateProcess(context.TODO(), req, order)

	assert.Nil(suite.T(), err)
	assert.True(suite.T(), len(order.Id) > 0)

	processor := &PaymentFormProcessor{
		service: suite.service,
		order:   order,
		request: &grpc.PaymentFormJsonDataRequest{
			OrderId: order.Id,
			Scheme:  "http",
			Host:    "unit.test",
		},
	}

	pms, err := processor.processRenderFormPaymentMethods()

	assert.Nil(suite.T(), err)
	assert.True(suite.T(), len(pms) > 0)
}

func (suite *OrderTestSuite) TestOrder_ProcessRenderFormPaymentMethods_Cache_Ok() {
	req := &billing.OrderCreateRequest{
		ProjectId:     suite.project.Id,
		PaymentMethod: suite.paymentMethod.Group,
		Currency:      "RUB",
		Amount:        100,
		Account:       "unit test",
		Description:   "unit test",
		OrderId:       bson.NewObjectId().Hex(),
		User: &billing.Customer{
			Email: "test@unit.unit",
			Ip:    "127.0.0.1",
		},
	}

	order := &billing.Order{}
	err := suite.service.OrderCreateProcess(context.TODO(), req, order)

	assert.Nil(suite.T(), err)
	assert.True(suite.T(), len(order.Id) > 0)

	processor := &PaymentFormProcessor{
		service: suite.service,
		order:   order,
		request: &grpc.PaymentFormJsonDataRequest{
			OrderId: order.Id,
			Scheme:  "http",
			Host:    "unit.test",
		},
	}

	_, ok := suite.service.projectPaymentMethodCache[order.Project.Id]
	assert.False(suite.T(), ok)

	pms, err := processor.processRenderFormPaymentMethods()

	assert.Nil(suite.T(), err)
	assert.True(suite.T(), len(pms) > 0)

	cachePms, ok := suite.service.projectPaymentMethodCache[order.Project.Id]
	assert.True(suite.T(), ok)
	assert.True(suite.T(), len(cachePms) > 0)

	pms1, err := processor.processRenderFormPaymentMethods()

	assert.Nil(suite.T(), err)
	assert.True(suite.T(), len(pms1) > 0)
	assert.Equal(suite.T(), pms, pms1)
}

func (suite *OrderTestSuite) TestOrder_ProcessRenderFormPaymentMethods_ProdEnvironment_Ok() {
	req := &billing.OrderCreateRequest{
		ProjectId:   suite.project.Id,
		Currency:    "RUB",
		Amount:      100,
		Account:     "unit test",
		Description: "unit test",
		OrderId:     bson.NewObjectId().Hex(),
		User: &billing.Customer{
			Email: "test@unit.unit",
			Ip:    "127.0.0.1",
		},
	}

	order := &billing.Order{}
	err := suite.service.OrderCreateProcess(context.TODO(), req, order)

	assert.Nil(suite.T(), err)
	assert.True(suite.T(), len(order.Id) > 0)

	processor := &PaymentFormProcessor{
		service: suite.service,
		order:   order,
		request: &grpc.PaymentFormJsonDataRequest{
			OrderId: order.Id,
			Scheme:  "http",
			Host:    "unit.test",
		},
	}
	pms, err := processor.processRenderFormPaymentMethods()

	assert.Nil(suite.T(), err)
	assert.True(suite.T(), len(pms) > 0)
}

func (suite *OrderTestSuite) TestOrder_ProcessRenderFormPaymentMethods_ProjectNotFound_Error() {
	req := &billing.OrderCreateRequest{
		ProjectId:     suite.project.Id,
		PaymentMethod: suite.paymentMethod.Group,
		Currency:      "RUB",
		Amount:        100,
		Account:       "unit test",
		Description:   "unit test",
		OrderId:       bson.NewObjectId().Hex(),
		PayerEmail:    "test@unit.unit",
		PayerIp:       "127.0.0.1",
	}

	order := &billing.Order{}
	err := suite.service.OrderCreateProcess(context.TODO(), req, order)

	assert.Nil(suite.T(), err)
	assert.True(suite.T(), len(order.Id) > 0)

	order.Project.Id = bson.NewObjectId().Hex()

	processor := &PaymentFormProcessor{service: suite.service, order: order}
	pms, err := processor.processRenderFormPaymentMethods()

	assert.Error(suite.T(), err)
	assert.Len(suite.T(), pms, 0)
	assert.Equal(suite.T(), orderErrorProjectNotFound, err.Error())
}

func (suite *OrderTestSuite) TestOrder_ProcessRenderFormPaymentMethods_ProjectNotHavePaymentMethods_Error() {
	req := &billing.OrderCreateRequest{
		ProjectId:   suite.project.Id,
		Currency:    "RUB",
		Amount:      100,
		Account:     "unit test",
		Description: "unit test",
		OrderId:     bson.NewObjectId().Hex(),
		User: &billing.Customer{
			Email: "test@unit.unit",
			Ip:    "127.0.0.1",
		},
	}

	order := &billing.Order{}
	err := suite.service.OrderCreateProcess(context.TODO(), req, order)

	assert.Nil(suite.T(), err)
	assert.True(suite.T(), len(order.Id) > 0)

	order.Project.Id = suite.projectWithoutPaymentMethods.Id
	order.Project.MerchantId = suite.projectWithoutPaymentMethods.MerchantId

	processor := &PaymentFormProcessor{
		service: suite.service,
		order:   order,
		request: &grpc.PaymentFormJsonDataRequest{
			Host: "localhost",
		},
	}
	pms, err := processor.processRenderFormPaymentMethods()

	assert.Error(suite.T(), err)
	assert.Len(suite.T(), pms, 0)
	assert.Equal(suite.T(), orderErrorPaymentMethodNotAllowed, err.Error())
}

func (suite *OrderTestSuite) TestOrder_ProcessRenderFormPaymentMethods_EmptyPaymentMethods_Error() {
	req := &billing.OrderCreateRequest{
		ProjectId:   suite.projectEmptyPaymentMethodTerminal.Id,
		Currency:    "RUB",
		Amount:      100,
		Account:     "unit test",
		Description: "unit test",
		OrderId:     bson.NewObjectId().Hex(),
		User: &billing.Customer{
			Email: "test@unit.unit",
			Ip:    "127.0.0.1",
		},
	}

	order := &billing.Order{}
	err := suite.service.OrderCreateProcess(context.TODO(), req, order)

	assert.Nil(suite.T(), err)
	assert.True(suite.T(), len(order.Id) > 0)

	order.Project.Id = suite.projectEmptyPaymentMethodTerminal.Id

	processor := &PaymentFormProcessor{
		service: suite.service,
		order:   order,
		request: &grpc.PaymentFormJsonDataRequest{
			Host: "localhost",
		},
	}
	pms, err := processor.processRenderFormPaymentMethods()

	assert.Error(suite.T(), err)
	assert.Len(suite.T(), pms, 0)
	assert.Equal(suite.T(), orderErrorPaymentMethodNotAllowed, err.Error())
}

func (suite *OrderTestSuite) TestOrder_ProcessPaymentMethodsData_SavedCards_Ok() {
	req := &billing.OrderCreateRequest{
		ProjectId:     suite.project.Id,
		PaymentMethod: suite.paymentMethod.Group,
		Currency:      "RUB",
		Amount:        100,
		Account:       "unit test",
		Description:   "unit test",
		OrderId:       bson.NewObjectId().Hex(),
		User: &billing.Customer{
			Email: "test@unit.unit",
			Ip:    "127.0.0.1",
		},
	}

	order := &billing.Order{}
	err := suite.service.OrderCreateProcess(context.TODO(), req, order)
	assert.Nil(suite.T(), err)

	processor := &PaymentFormProcessor{service: suite.service, order: order}

	pm := &billing.PaymentFormPaymentMethod{
		Id:            suite.paymentMethod.Id,
		Name:          suite.paymentMethod.Id,
		Icon:          suite.paymentMethod.Name,
		Type:          suite.paymentMethod.Type,
		Group:         suite.paymentMethod.Group,
		AccountRegexp: suite.paymentMethod.AccountRegexp,
	}

	assert.True(suite.T(), len(pm.SavedCards) <= 0)

	err = processor.processPaymentMethodsData(pm)
	assert.Nil(suite.T(), err)
	assert.True(suite.T(), pm.HasSavedCards)
	assert.True(suite.T(), len(pm.SavedCards) > 0)
}

func (suite *OrderTestSuite) TestOrder_ProcessPaymentMethodsData_EmptySavedCards_Ok() {
	req := &billing.OrderCreateRequest{
		ProjectId:     suite.project.Id,
		PaymentMethod: suite.paymentMethod.Group,
		Currency:      "RUB",
		Amount:        100,
		Account:       "unit test",
		Description:   "unit test",
		OrderId:       bson.NewObjectId().Hex(),
		User: &billing.Customer{
			Email: "test@unit.unit",
			Ip:    "127.0.0.1",
		},
	}

	suite.service.rep = mock.NewRepositoryServiceEmpty()

	order := &billing.Order{}
	err := suite.service.OrderCreateProcess(context.TODO(), req, order)
	assert.Nil(suite.T(), err)

	processor := &PaymentFormProcessor{service: suite.service, order: order}

	pm := &billing.PaymentFormPaymentMethod{
		Id:            suite.paymentMethod.Id,
		Name:          suite.paymentMethod.Id,
		Icon:          suite.paymentMethod.Name,
		Type:          suite.paymentMethod.Type,
		Group:         suite.paymentMethod.Group,
		AccountRegexp: suite.paymentMethod.AccountRegexp,
	}

	assert.True(suite.T(), len(pm.SavedCards) <= 0)

	err = processor.processPaymentMethodsData(pm)
	assert.Nil(suite.T(), err)
	assert.False(suite.T(), pm.HasSavedCards)
	assert.Len(suite.T(), pm.SavedCards, 0)
}

func (suite *OrderTestSuite) TestOrder_ProcessPaymentMethodsData_NotBankCard_Ok() {
	req := &billing.OrderCreateRequest{
		ProjectId:     suite.project.Id,
		PaymentMethod: suite.paymentMethod.Group,
		Currency:      "RUB",
		Amount:        100,
		Account:       "unit test",
		Description:   "unit test",
		OrderId:       bson.NewObjectId().Hex(),
		PayerEmail:    "test@unit.unit",
		PayerIp:       "127.0.0.1",
	}

	suite.service.rep = mock.NewRepositoryServiceEmpty()

	order := &billing.Order{}
	err := suite.service.OrderCreateProcess(context.TODO(), req, order)
	assert.Nil(suite.T(), err)

	processor := &PaymentFormProcessor{service: suite.service, order: order}

	pm := &billing.PaymentFormPaymentMethod{
		Id:            suite.paymentMethod.Id,
		Name:          suite.paymentMethodWithInactivePaymentSystem.Id,
		Icon:          suite.paymentMethodWithInactivePaymentSystem.Name,
		Type:          suite.paymentMethodWithInactivePaymentSystem.Type,
		Group:         suite.paymentMethodWithInactivePaymentSystem.Group,
		AccountRegexp: suite.paymentMethodWithInactivePaymentSystem.AccountRegexp,
	}

	assert.True(suite.T(), len(pm.SavedCards) <= 0)

	err = processor.processPaymentMethodsData(pm)
	assert.Nil(suite.T(), err)
	assert.False(suite.T(), pm.HasSavedCards)
	assert.Len(suite.T(), pm.SavedCards, 0)
}

func (suite *OrderTestSuite) TestOrder_ProcessPaymentMethodsData_GetSavedCards_Error() {
	req := &billing.OrderCreateRequest{
		ProjectId:     suite.project.Id,
		PaymentMethod: suite.paymentMethod.Group,
		Currency:      "RUB",
		Amount:        100,
		Account:       "unit test",
		Description:   "unit test",
		OrderId:       bson.NewObjectId().Hex(),
		User: &billing.Customer{
			Email: "test@unit.unit",
			Ip:    "127.0.0.1",
		},
	}

	suite.service.rep = mock.NewRepositoryServiceError()

	order := &billing.Order{}
	err := suite.service.OrderCreateProcess(context.TODO(), req, order)
	assert.Nil(suite.T(), err)

	processor := &PaymentFormProcessor{service: suite.service, order: order}

	pm := &billing.PaymentFormPaymentMethod{
		Id:            suite.paymentMethod.Id,
		Name:          suite.paymentMethod.Id,
		Icon:          suite.paymentMethod.Name,
		Type:          suite.paymentMethod.Type,
		Group:         suite.paymentMethod.Group,
		AccountRegexp: suite.paymentMethod.AccountRegexp,
	}

	err = processor.processPaymentMethodsData(pm)
	assert.Nil(suite.T(), err)
	assert.False(suite.T(), pm.HasSavedCards)
	assert.Len(suite.T(), pm.SavedCards, 0)
}

func (suite *OrderTestSuite) TestOrder_PaymentFormJsonDataProcess_Ok() {
	req := &billing.OrderCreateRequest{
		ProjectId:     suite.project.Id,
		PaymentMethod: suite.paymentMethod.Group,
		Currency:      "RUB",
		Amount:        100,
		Account:       "unit test",
		Description:   "unit test",
		OrderId:       bson.NewObjectId().Hex(),
		User: &billing.Customer{
			Email: "test@unit.unit",
			Ip:    "127.0.0.1",
		},
	}

	order := &billing.Order{}
	err := suite.service.OrderCreateProcess(context.TODO(), req, order)
	assert.Nil(suite.T(), err)

	req1 := &grpc.PaymentFormJsonDataRequest{OrderId: order.Uuid, Scheme: "https", Host: "unit.test"}
	rsp := &grpc.PaymentFormJsonDataResponse{}
	err = suite.service.PaymentFormJsonDataProcess(context.TODO(), req1, rsp)

	assert.Nil(suite.T(), err)
	assert.True(suite.T(), len(rsp.PaymentMethods) > 0)
	assert.True(suite.T(), len(rsp.PaymentMethods[0].Id) > 0)
	assert.Equal(suite.T(), len(rsp.Items), 0)
}

func (suite *OrderTestSuite) TestOrder_PaymentFormJsonDataProcessWithProducts_Ok() {
	req := &billing.OrderCreateRequest{
		ProjectId:     suite.projectFixedAmount.Id,
		PaymentMethod: suite.paymentMethod.Group,
		Currency:      "RUB",
		Amount:        100,
		Account:       "unit test",
		Description:   "unit test",
		OrderId:       bson.NewObjectId().Hex(),
		User: &billing.Customer{
			Email: "test@unit.unit",
			Ip:    "127.0.0.1",
		},
		Products: suite.productIds,
	}

	order := &billing.Order{}
	err := suite.service.OrderCreateProcess(context.TODO(), req, order)
	assert.Nil(suite.T(), err)

	req1 := &grpc.PaymentFormJsonDataRequest{OrderId: order.Uuid, Scheme: "https", Host: "unit.test"}
	rsp := &grpc.PaymentFormJsonDataResponse{}
	err = suite.service.PaymentFormJsonDataProcess(context.TODO(), req1, rsp)

	assert.Nil(suite.T(), err)
	assert.True(suite.T(), len(rsp.PaymentMethods) > 0)
	assert.True(suite.T(), len(rsp.PaymentMethods[0].Id) > 0)
	assert.Equal(suite.T(), len(rsp.Items), 2)
}

func (suite *OrderTestSuite) TestOrder_ProcessPaymentFormData_BankCard_Ok() {
	req := &billing.OrderCreateRequest{
		ProjectId:   suite.project.Id,
		Currency:    "RUB",
		Amount:      100,
		Account:     "unit test",
		Description: "unit test",
		OrderId:     bson.NewObjectId().Hex(),
		User: &billing.Customer{
			Email: "test@unit.unit",
			Ip:    "127.0.0.1",
		},
	}

	rsp := &billing.Order{}
	err := suite.service.OrderCreateProcess(context.TODO(), req, rsp)
	assert.Nil(suite.T(), err)

	data := map[string]string{
		pkg.PaymentCreateFieldOrderId:         rsp.Uuid,
		pkg.PaymentCreateFieldPaymentMethodId: suite.paymentMethod.Id,
		pkg.PaymentCreateFieldEmail:           "test@unit.unit",
		pkg.PaymentCreateFieldPan:             "4000000000000002",
		pkg.PaymentCreateFieldCvv:             "123",
		pkg.PaymentCreateFieldMonth:           "02",
		pkg.PaymentCreateFieldYear:            "2100",
		pkg.PaymentCreateFieldHolder:          "Mr. Card Holder",
	}

	processor := &PaymentCreateProcessor{service: suite.service, data: data}
	err = processor.processPaymentFormData()

	assert.Nil(suite.T(), err)
	assert.NotNil(suite.T(), processor.checked.order)
	assert.NotNil(suite.T(), processor.checked.project)
	assert.NotNil(suite.T(), processor.checked.paymentMethod)

	bankBrand, ok := processor.checked.order.PaymentRequisites[paymentCreateBankCardFieldBrand]

	assert.True(suite.T(), ok)
	assert.True(suite.T(), len(bankBrand) > 0)
}

func (suite *OrderTestSuite) TestOrder_ProcessPaymentFormData_Bitcoin_Ok() {
	req := &billing.OrderCreateRequest{
		ProjectId:   suite.project.Id,
		Currency:    "RUB",
		Amount:      100,
		Account:     "unit test",
		Description: "unit test",
		OrderId:     bson.NewObjectId().Hex(),
		User: &billing.Customer{
			Email: "test@unit.unit",
			Ip:    "127.0.0.1",
		},
	}

	rsp := &billing.Order{}
	err := suite.service.OrderCreateProcess(context.TODO(), req, rsp)
	assert.Nil(suite.T(), err)

	data := map[string]string{
		pkg.PaymentCreateFieldOrderId:         rsp.Uuid,
		pkg.PaymentCreateFieldPaymentMethodId: suite.pmBitcoin1.Id,
		pkg.PaymentCreateFieldEmail:           "test@unit.unit",
		pkg.PaymentCreateFieldCrypto:          "bitcoin_address",
	}

	processor := &PaymentCreateProcessor{service: suite.service, data: data}
	err = processor.processPaymentFormData()

	assert.Nil(suite.T(), err)
	assert.NotNil(suite.T(), processor.checked.order)
	assert.NotNil(suite.T(), processor.checked.project)
	assert.NotNil(suite.T(), processor.checked.paymentMethod)
}

func (suite *OrderTestSuite) TestOrder_ProcessPaymentFormData_OrderIdEmpty_Error() {
	req := &billing.OrderCreateRequest{
		ProjectId:   suite.project.Id,
		Currency:    "RUB",
		Amount:      100,
		Account:     "unit test",
		Description: "unit test",
		OrderId:     bson.NewObjectId().Hex(),
		User: &billing.Customer{
			Email: "test@unit.unit",
			Ip:    "127.0.0.1",
		},
	}

	rsp := &billing.Order{}
	err := suite.service.OrderCreateProcess(context.TODO(), req, rsp)
	assert.Nil(suite.T(), err)

	data := map[string]string{
		pkg.PaymentCreateFieldPaymentMethodId: suite.pmBitcoin1.Id,
		pkg.PaymentCreateFieldEmail:           "test@unit.unit",
		pkg.PaymentCreateFieldCrypto:          "bitcoin_address",
	}

	processor := &PaymentCreateProcessor{service: suite.service, data: data}
	err = processor.processPaymentFormData()

	assert.Error(suite.T(), err)
	assert.Nil(suite.T(), processor.checked.order)
	assert.Nil(suite.T(), processor.checked.project)
	assert.Nil(suite.T(), processor.checked.paymentMethod)
	assert.Equal(suite.T(), orderErrorCreatePaymentRequiredFieldIdNotFound, err.Error())
}

func (suite *OrderTestSuite) TestOrder_ProcessPaymentFormData_PaymentMethodEmpty_Error() {
	req := &billing.OrderCreateRequest{
		ProjectId:   suite.project.Id,
		Currency:    "RUB",
		Amount:      100,
		Account:     "unit test",
		Description: "unit test",
		OrderId:     bson.NewObjectId().Hex(),
		User: &billing.Customer{
			Email: "test@unit.unit",
			Ip:    "127.0.0.1",
		},
	}

	rsp := &billing.Order{}
	err := suite.service.OrderCreateProcess(context.TODO(), req, rsp)
	assert.Nil(suite.T(), err)

	data := map[string]string{
		pkg.PaymentCreateFieldOrderId: rsp.Id,
		pkg.PaymentCreateFieldEmail:   "test@unit.unit",
		pkg.PaymentCreateFieldCrypto:  "bitcoin_address",
	}

	processor := &PaymentCreateProcessor{service: suite.service, data: data}
	err = processor.processPaymentFormData()

	assert.Error(suite.T(), err)
	assert.Nil(suite.T(), processor.checked.order)
	assert.Nil(suite.T(), processor.checked.project)
	assert.Nil(suite.T(), processor.checked.paymentMethod)
	assert.Equal(suite.T(), orderErrorCreatePaymentRequiredFieldPaymentMethodNotFound, err.Error())
}

func (suite *OrderTestSuite) TestOrder_ProcessPaymentFormData_EmailEmpty_Error() {
	req := &billing.OrderCreateRequest{
		ProjectId:   suite.project.Id,
		Currency:    "RUB",
		Amount:      100,
		Account:     "unit test",
		Description: "unit test",
		OrderId:     bson.NewObjectId().Hex(),
		User: &billing.Customer{
			Email: "test@unit.unit",
			Ip:    "127.0.0.1",
		},
	}

	rsp := &billing.Order{}
	err := suite.service.OrderCreateProcess(context.TODO(), req, rsp)
	assert.Nil(suite.T(), err)

	data := map[string]string{
		pkg.PaymentCreateFieldOrderId:         rsp.Uuid,
		pkg.PaymentCreateFieldPaymentMethodId: suite.pmBitcoin1.Id,
		pkg.PaymentCreateFieldCrypto:          "bitcoin_address",
	}

	processor := &PaymentCreateProcessor{service: suite.service, data: data}
	err = processor.processPaymentFormData()

	assert.Error(suite.T(), err)
	assert.Nil(suite.T(), processor.checked.order)
	assert.Nil(suite.T(), processor.checked.project)
	assert.Nil(suite.T(), processor.checked.paymentMethod)
	assert.Equal(suite.T(), orderErrorCreatePaymentRequiredFieldEmailNotFound, err.Error())
}

func (suite *OrderTestSuite) TestOrder_ProcessPaymentFormData_OrderNotFound_Error() {
	req := &billing.OrderCreateRequest{
		ProjectId:   suite.project.Id,
		Currency:    "RUB",
		Amount:      100,
		Account:     "unit test",
		Description: "unit test",
		OrderId:     bson.NewObjectId().Hex(),
		User: &billing.Customer{
			Email: "test@unit.unit",
			Ip:    "127.0.0.1",
		},
	}

	rsp := &billing.Order{}
	err := suite.service.OrderCreateProcess(context.TODO(), req, rsp)
	assert.Nil(suite.T(), err)

	data := map[string]string{
		pkg.PaymentCreateFieldOrderId:         bson.NewObjectId().Hex(),
		pkg.PaymentCreateFieldPaymentMethodId: suite.pmBitcoin1.Id,
		pkg.PaymentCreateFieldEmail:           "test@unit.unit",
		pkg.PaymentCreateFieldCrypto:          "bitcoin_address",
	}

	processor := &PaymentCreateProcessor{service: suite.service, data: data}
	err = processor.processPaymentFormData()

	assert.Error(suite.T(), err)
	assert.Nil(suite.T(), processor.checked.order)
	assert.Nil(suite.T(), processor.checked.project)
	assert.Nil(suite.T(), processor.checked.paymentMethod)
	assert.Equal(suite.T(), orderErrorNotFound, err.Error())
}

func (suite *OrderTestSuite) TestOrder_ProcessPaymentFormData_OrderHasEndedStatus_Error() {
	req := &billing.OrderCreateRequest{
		ProjectId:   suite.project.Id,
		Currency:    "RUB",
		Amount:      100,
		Account:     "unit test",
		Description: "unit test",
		OrderId:     bson.NewObjectId().Hex(),
		User: &billing.Customer{
			Email: "test@unit.unit",
			Ip:    "127.0.0.1",
		},
	}

	rsp := &billing.Order{}
	err := suite.service.OrderCreateProcess(context.TODO(), req, rsp)
	assert.Nil(suite.T(), err)

	rsp.Status = constant.OrderStatusProjectComplete
	err = suite.service.db.Collection(pkg.CollectionOrder).UpdateId(bson.ObjectIdHex(rsp.Id), rsp)

	data := map[string]string{
		pkg.PaymentCreateFieldOrderId:         rsp.Uuid,
		pkg.PaymentCreateFieldPaymentMethodId: suite.pmBitcoin1.Id,
		pkg.PaymentCreateFieldEmail:           "test@unit.unit",
		pkg.PaymentCreateFieldCrypto:          "bitcoin_address",
	}

	processor := &PaymentCreateProcessor{service: suite.service, data: data}
	err = processor.processPaymentFormData()

	assert.Error(suite.T(), err)
	assert.Nil(suite.T(), processor.checked.order)
	assert.Nil(suite.T(), processor.checked.project)
	assert.Nil(suite.T(), processor.checked.paymentMethod)
	assert.Equal(suite.T(), orderErrorOrderAlreadyComplete, err.Error())
}

func (suite *OrderTestSuite) TestOrder_ProcessPaymentFormData_ProjectProcess_Error() {
	req := &billing.OrderCreateRequest{
		ProjectId:   suite.project.Id,
		Currency:    "RUB",
		Amount:      100,
		Account:     "unit test",
		Description: "unit test",
		OrderId:     bson.NewObjectId().Hex(),
		User: &billing.Customer{
			Email: "test@unit.unit",
			Ip:    "127.0.0.1",
		},
	}

	rsp := &billing.Order{}
	err := suite.service.OrderCreateProcess(context.TODO(), req, rsp)
	assert.Nil(suite.T(), err)

	rsp.Project.Id = suite.inactiveProject.Id
	err = suite.service.db.Collection(pkg.CollectionOrder).UpdateId(bson.ObjectIdHex(rsp.Id), rsp)

	data := map[string]string{
		pkg.PaymentCreateFieldOrderId:         rsp.Uuid,
		pkg.PaymentCreateFieldPaymentMethodId: suite.pmBitcoin1.Id,
		pkg.PaymentCreateFieldEmail:           "test@unit.unit",
		pkg.PaymentCreateFieldCrypto:          "bitcoin_address",
	}

	processor := &PaymentCreateProcessor{service: suite.service, data: data}
	err = processor.processPaymentFormData()

	assert.Error(suite.T(), err)
	assert.Nil(suite.T(), processor.checked.order)
	assert.Nil(suite.T(), processor.checked.project)
	assert.Nil(suite.T(), processor.checked.paymentMethod)
	assert.Equal(suite.T(), orderErrorProjectInactive, err.Error())
}

func (suite *OrderTestSuite) TestOrder_ProcessPaymentFormData_PaymentMethodNotFound_Error() {
	req := &billing.OrderCreateRequest{
		ProjectId:   suite.project.Id,
		Currency:    "RUB",
		Amount:      100,
		Account:     "unit test",
		Description: "unit test",
		OrderId:     bson.NewObjectId().Hex(),
		User: &billing.Customer{
			Email: "test@unit.unit",
			Ip:    "127.0.0.1",
		},
	}

	rsp := &billing.Order{}
	err := suite.service.OrderCreateProcess(context.TODO(), req, rsp)
	assert.Nil(suite.T(), err)

	data := map[string]string{
		pkg.PaymentCreateFieldOrderId:         rsp.Uuid,
		pkg.PaymentCreateFieldPaymentMethodId: bson.NewObjectId().Hex(),
		pkg.PaymentCreateFieldEmail:           "test@unit.unit",
		pkg.PaymentCreateFieldCrypto:          "bitcoin_address",
	}

	processor := &PaymentCreateProcessor{service: suite.service, data: data}
	err = processor.processPaymentFormData()

	assert.Error(suite.T(), err)
	assert.Nil(suite.T(), processor.checked.order)
	assert.Nil(suite.T(), processor.checked.project)
	assert.Nil(suite.T(), processor.checked.paymentMethod)
	assert.Equal(suite.T(), orderErrorPaymentMethodNotFound, err.Error())
}

func (suite *OrderTestSuite) TestOrder_ProcessPaymentFormData_PaymentMethodProcess_Error() {
	req := &billing.OrderCreateRequest{
		ProjectId:   suite.project.Id,
		Currency:    "RUB",
		Amount:      100,
		Account:     "unit test",
		Description: "unit test",
		OrderId:     bson.NewObjectId().Hex(),
		User: &billing.Customer{
			Email: "test@unit.unit",
			Ip:    "127.0.0.1",
		},
	}

	rsp := &billing.Order{}
	err := suite.service.OrderCreateProcess(context.TODO(), req, rsp)
	assert.Nil(suite.T(), err)

	data := map[string]string{
		pkg.PaymentCreateFieldOrderId:         rsp.Uuid,
		pkg.PaymentCreateFieldPaymentMethodId: suite.inactivePaymentMethod.Id,
		pkg.PaymentCreateFieldEmail:           "test@unit.unit",
		pkg.PaymentCreateFieldCrypto:          "bitcoin_address",
	}

	processor := &PaymentCreateProcessor{service: suite.service, data: data}
	err = processor.processPaymentFormData()

	assert.Error(suite.T(), err)
	assert.Nil(suite.T(), processor.checked.order)
	assert.Nil(suite.T(), processor.checked.project)
	assert.Nil(suite.T(), processor.checked.paymentMethod)
	assert.Equal(suite.T(), orderErrorPaymentMethodInactive, err.Error())
}

func (suite *OrderTestSuite) TestOrder_ProcessPaymentFormData_AmountLimitProcess_Error() {
	req := &billing.OrderCreateRequest{
		ProjectId:   suite.project.Id,
		Currency:    "RUB",
		Amount:      100,
		Account:     "unit test",
		Description: "unit test",
		OrderId:     bson.NewObjectId().Hex(),
		User: &billing.Customer{
			Email: "test@unit.unit",
			Ip:    "127.0.0.1",
		},
	}

	rsp := &billing.Order{}
	err := suite.service.OrderCreateProcess(context.TODO(), req, rsp)
	assert.Nil(suite.T(), err)

	rsp.ProjectIncomeAmount = 10
	err = suite.service.db.Collection(pkg.CollectionOrder).UpdateId(bson.ObjectIdHex(rsp.Id), rsp)

	data := map[string]string{
		pkg.PaymentCreateFieldOrderId:         rsp.Uuid,
		pkg.PaymentCreateFieldPaymentMethodId: suite.paymentMethod.Id,
		pkg.PaymentCreateFieldEmail:           "test@unit.unit",
		pkg.PaymentCreateFieldCrypto:          "bitcoin_address",
	}

	processor := &PaymentCreateProcessor{service: suite.service, data: data}
	err = processor.processPaymentFormData()

	assert.Error(suite.T(), err)
	assert.Nil(suite.T(), processor.checked.order)
	assert.Nil(suite.T(), processor.checked.project)
	assert.Nil(suite.T(), processor.checked.paymentMethod)
	assert.Equal(suite.T(), orderErrorAmountLowerThanMinAllowed, err.Error())
}

func (suite *OrderTestSuite) TestOrder_ProcessPaymentFormData_BankCardNumberInvalid_Error() {
	req := &billing.OrderCreateRequest{
		ProjectId:   suite.project.Id,
		Currency:    "RUB",
		Amount:      100,
		Account:     "unit test",
		Description: "unit test",
		OrderId:     bson.NewObjectId().Hex(),
		User: &billing.Customer{
			Email: "test@unit.unit",
			Ip:    "127.0.0.1",
		},
	}

	rsp := &billing.Order{}
	err := suite.service.OrderCreateProcess(context.TODO(), req, rsp)
	assert.Nil(suite.T(), err)

	data := map[string]string{
		pkg.PaymentCreateFieldOrderId:         rsp.Uuid,
		pkg.PaymentCreateFieldPaymentMethodId: suite.paymentMethod.Id,
		pkg.PaymentCreateFieldEmail:           "test@unit.unit",
		pkg.PaymentCreateFieldPan:             "fake_bank_card_number",
		pkg.PaymentCreateFieldCvv:             "123",
		pkg.PaymentCreateFieldMonth:           "02",
		pkg.PaymentCreateFieldYear:            "2100",
		pkg.PaymentCreateFieldHolder:          "Mr. Card Holder",
	}

	processor := &PaymentCreateProcessor{service: suite.service, data: data}
	err = processor.processPaymentFormData()

	assert.Error(suite.T(), err)
	assert.Nil(suite.T(), processor.checked.order)
	assert.Nil(suite.T(), processor.checked.project)
	assert.Nil(suite.T(), processor.checked.paymentMethod)
	assert.Equal(suite.T(), bankCardPanIsInvalid, err.Error())
}

func (suite *OrderTestSuite) TestOrder_ProcessPaymentFormData_GetBinData_Error() {
	req := &billing.OrderCreateRequest{
		ProjectId:   suite.project.Id,
		Currency:    "RUB",
		Amount:      100,
		Account:     "unit test",
		Description: "unit test",
		OrderId:     bson.NewObjectId().Hex(),
		User: &billing.Customer{
			Email: "test@unit.unit",
			Ip:    "127.0.0.1",
		},
	}

	rsp := &billing.Order{}
	err := suite.service.OrderCreateProcess(context.TODO(), req, rsp)
	assert.Nil(suite.T(), err)

	data := map[string]string{
		pkg.PaymentCreateFieldOrderId:         rsp.Uuid,
		pkg.PaymentCreateFieldPaymentMethodId: suite.paymentMethod.Id,
		pkg.PaymentCreateFieldEmail:           "test@unit.unit",
		pkg.PaymentCreateFieldPan:             "5555555555554444",
		pkg.PaymentCreateFieldCvv:             "123",
		pkg.PaymentCreateFieldMonth:           "02",
		pkg.PaymentCreateFieldYear:            "2100",
		pkg.PaymentCreateFieldHolder:          "Mr. Card Holder",
	}

	suite.service.rep = mock.NewRepositoryServiceError()

	processor := &PaymentCreateProcessor{service: suite.service, data: data}
	err = processor.processPaymentFormData()

	assert.Nil(suite.T(), err)
	assert.NotNil(suite.T(), processor.checked.order)
	assert.NotNil(suite.T(), processor.checked.project)
	assert.NotNil(suite.T(), processor.checked.paymentMethod)

	bankBrand, ok := processor.checked.order.PaymentRequisites[paymentCreateBankCardFieldBrand]

	assert.False(suite.T(), ok)
	assert.Len(suite.T(), bankBrand, 0)

	suite.service.rep = mock.NewRepositoryServiceOk()
}

func (suite *OrderTestSuite) TestOrder_ProcessPaymentFormData_AccountEmpty_Error() {
	req := &billing.OrderCreateRequest{
		ProjectId:   suite.project.Id,
		Currency:    "RUB",
		Amount:      100,
		Account:     "unit test",
		Description: "unit test",
		OrderId:     bson.NewObjectId().Hex(),
		User: &billing.Customer{
			Email: "test@unit.unit",
			Ip:    "127.0.0.1",
		},
	}

	rsp := &billing.Order{}
	err := suite.service.OrderCreateProcess(context.TODO(), req, rsp)
	assert.Nil(suite.T(), err)

	data := map[string]string{
		pkg.PaymentCreateFieldOrderId:         rsp.Uuid,
		pkg.PaymentCreateFieldPaymentMethodId: suite.pmBitcoin1.Id,
		pkg.PaymentCreateFieldEmail:           "test@unit.unit",
		pkg.PaymentCreateFieldCrypto:          "",
	}

	processor := &PaymentCreateProcessor{service: suite.service, data: data}
	err = processor.processPaymentFormData()

	assert.Error(suite.T(), err)
	assert.Nil(suite.T(), processor.checked.order)
	assert.Nil(suite.T(), processor.checked.project)
	assert.Nil(suite.T(), processor.checked.paymentMethod)
	assert.Equal(suite.T(), paymentSystemErrorEWalletIdentifierIsInvalid, err.Error())
}

func (suite *OrderTestSuite) TestOrder_ProcessPaymentFormData_ChangePaymentSystemTerminal_Ok() {
	req := &billing.OrderCreateRequest{
		ProjectId:   suite.project.Id,
		Currency:    "RUB",
		Amount:      100,
		Account:     "unit test",
		Description: "unit test",
		OrderId:     bson.NewObjectId().Hex(),
		User: &billing.Customer{
			Email: "test@unit.unit",
			Ip:    "127.0.0.1",
		},
	}

	order := &billing.Order{}
	err := suite.service.OrderCreateProcess(context.TODO(), req, order)
	assert.Nil(suite.T(), err)

	suite.service.cfg.Environment = environmentProd
	expireYear := time.Now().AddDate(1, 0, 0)

	createPaymentRequest := &grpc.PaymentCreateRequest{
		Data: map[string]string{
			pkg.PaymentCreateFieldOrderId:         order.Uuid,
			pkg.PaymentCreateFieldPaymentMethodId: suite.paymentMethod.Id,
			pkg.PaymentCreateFieldEmail:           "test@unit.unit",
			pkg.PaymentCreateFieldPan:             "4000000000000002",
			pkg.PaymentCreateFieldCvv:             "123",
			pkg.PaymentCreateFieldMonth:           "02",
			pkg.PaymentCreateFieldYear:            expireYear.Format("2006"),
			pkg.PaymentCreateFieldHolder:          "Mr. Card Holder",
		},
	}

	rsp := &grpc.PaymentCreateResponse{}
	err = suite.service.PaymentCreateProcess(context.TODO(), createPaymentRequest, rsp)

	assert.Nil(suite.T(), err)
	assert.Equal(suite.T(), pkg.StatusOK, rsp.Status)
	assert.Len(suite.T(), rsp.Error, 0)
	assert.True(suite.T(), len(rsp.RedirectUrl) > 0)

	var check *billing.Order
	err = suite.service.db.Collection(pkg.CollectionOrder).FindId(bson.ObjectIdHex(order.Id)).One(&check)

	terminal, err := suite.service.getMerchantPaymentMethodTerminalId(suite.project.MerchantId, suite.paymentMethod.Id)
	assert.NoError(suite.T(), err)

	assert.Nil(suite.T(), err)
	assert.NotNil(suite.T(), check)
	assert.Equal(suite.T(), terminal, check.PaymentMethod.Params.Terminal)

	suite.service.cfg.Environment = "dev"
}

func (suite *OrderTestSuite) TestOrder_ProcessPaymentFormData_ChangeProjectAccount_Ok() {
	req := &billing.OrderCreateRequest{
		ProjectId:   suite.project.Id,
		Currency:    "RUB",
		Amount:      100,
		Description: "unit test",
		OrderId:     bson.NewObjectId().Hex(),
		User: &billing.Customer{
			Email: "test@unit.unit",
			Ip:    "127.0.0.1",
		},
	}

	rsp := &billing.Order{}
	err := suite.service.OrderCreateProcess(context.TODO(), req, rsp)
	assert.Nil(suite.T(), err)
	assert.Equal(suite.T(), "", rsp.ProjectAccount)

	data := map[string]string{
		pkg.PaymentCreateFieldOrderId:         rsp.Uuid,
		pkg.PaymentCreateFieldPaymentMethodId: suite.paymentMethod.Id,
		pkg.PaymentCreateFieldEmail:           "test@unit.unit",
		pkg.PaymentCreateFieldPan:             "4000000000000002",
		pkg.PaymentCreateFieldCvv:             "123",
		pkg.PaymentCreateFieldMonth:           "02",
		pkg.PaymentCreateFieldYear:            "2100",
		pkg.PaymentCreateFieldHolder:          "Mr. Card Holder",
	}

	processor := &PaymentCreateProcessor{service: suite.service, data: data}
	err = processor.processPaymentFormData()

	assert.Nil(suite.T(), err)
	assert.NotNil(suite.T(), processor.checked.order)
	assert.NotNil(suite.T(), processor.checked.project)
	assert.NotNil(suite.T(), processor.checked.paymentMethod)
	assert.Equal(suite.T(), "test@unit.unit", processor.checked.order.ProjectAccount)
}

func (suite *OrderTestSuite) TestOrder_PaymentCreateProcess_Ok() {
	req := &billing.OrderCreateRequest{
		ProjectId:   suite.project.Id,
		Currency:    "RUB",
		Amount:      100,
		Account:     "unit test",
		Description: "unit test",
		OrderId:     bson.NewObjectId().Hex(),
		User: &billing.Customer{
			Email: "test@unit.unit",
			Ip:    "127.0.0.1",
		},
	}

	order := &billing.Order{}
	err := suite.service.OrderCreateProcess(context.TODO(), req, order)
	assert.Nil(suite.T(), err)

	expireYear := time.Now().AddDate(1, 0, 0)

	createPaymentRequest := &grpc.PaymentCreateRequest{
		Data: map[string]string{
			pkg.PaymentCreateFieldOrderId:         order.Uuid,
			pkg.PaymentCreateFieldPaymentMethodId: suite.paymentMethod.Id,
			pkg.PaymentCreateFieldEmail:           "test@unit.unit",
			pkg.PaymentCreateFieldPan:             "4000000000000002",
			pkg.PaymentCreateFieldCvv:             "123",
			pkg.PaymentCreateFieldMonth:           "02",
			pkg.PaymentCreateFieldYear:            expireYear.Format("2006"),
			pkg.PaymentCreateFieldHolder:          "Mr. Card Holder",
		},
	}

	rsp := &grpc.PaymentCreateResponse{}
	err = suite.service.PaymentCreateProcess(context.TODO(), createPaymentRequest, rsp)

	assert.Nil(suite.T(), err)
	assert.Equal(suite.T(), pkg.StatusOK, rsp.Status)
	assert.True(suite.T(), len(rsp.RedirectUrl) > 0)
	assert.Len(suite.T(), rsp.Error, 0)

	var order1 *billing.Order
	err = suite.service.db.Collection(pkg.CollectionOrder).FindId(bson.ObjectIdHex(order.Id)).One(&order1)
	assert.NotNil(suite.T(), order1)

	commission, ok := suite.service.commissionCache[order1.Project.Id][order1.PaymentMethod.Id]
	assert.True(suite.T(), ok)
	assert.NotNil(suite.T(), commission)

	merchant, ok := suite.service.merchantCache[order1.Project.MerchantId]
	assert.True(suite.T(), ok)

	rate, ok := suite.service.currencyRateCache[order1.PaymentMethodOutcomeCurrency.CodeA3][merchant.GetPayoutCurrency().CodeA3]
	assert.True(suite.T(), ok)
	assert.NotNil(suite.T(), rate)

	pmCommission := tools.FormatAmount(order1.ProjectIncomeAmount * (commission.Fee / 100))

	assert.Equal(suite.T(), pmCommission, order1.PaymentSystemFeeAmount.AmountPaymentMethodCurrency)
	assert.Equal(suite.T(), pmCommission, order1.PaymentSystemFeeAmount.AmountPaymentSystemCurrency)

	pmCommission1 := tools.FormatAmount(pmCommission / rate.Rate)
	assert.Equal(suite.T(), pmCommission1, order1.PaymentSystemFeeAmount.AmountMerchantCurrency)
}

func (suite *OrderTestSuite) TestOrder_PaymentCreateProcess_ProcessValidation_Error() {
	req := &billing.OrderCreateRequest{
		ProjectId:   suite.project.Id,
		Currency:    "RUB",
		Amount:      100,
		Account:     "unit test",
		Description: "unit test",
		OrderId:     bson.NewObjectId().Hex(),
		User: &billing.Customer{
			Email: "test@unit.unit",
			Ip:    "127.0.0.1",
		},
	}

	order := &billing.Order{}
	err := suite.service.OrderCreateProcess(context.TODO(), req, order)
	assert.Nil(suite.T(), err)

	createPaymentRequest := &grpc.PaymentCreateRequest{
		Data: map[string]string{
			pkg.PaymentCreateFieldOrderId:         order.Uuid,
			pkg.PaymentCreateFieldPaymentMethodId: suite.paymentMethod.Id,
			pkg.PaymentCreateFieldEmail:           "test@unit.unit",
			pkg.PaymentCreateFieldPan:             "4000000000000002",
			pkg.PaymentCreateFieldCvv:             "123",
			pkg.PaymentCreateFieldMonth:           "02",
			pkg.PaymentCreateFieldHolder:          "Mr. Card Holder",
		},
	}

	rsp := &grpc.PaymentCreateResponse{}
	err = suite.service.PaymentCreateProcess(context.TODO(), createPaymentRequest, rsp)

	assert.Nil(suite.T(), err)
	assert.Equal(suite.T(), pkg.StatusErrorValidation, rsp.Status)
	assert.Len(suite.T(), rsp.RedirectUrl, 0)
	assert.True(suite.T(), len(rsp.Error) > 0)
	assert.Equal(suite.T(), bankCardExpireYearIsRequired, rsp.Error)
}

func (suite *OrderTestSuite) TestOrder_PaymentCreateProcess_ChangeTerminalData_Ok() {
	req := &billing.OrderCreateRequest{
		ProjectId:   suite.project.Id,
		Currency:    "RUB",
		Amount:      100,
		Account:     "unit test",
		Description: "unit test",
		OrderId:     bson.NewObjectId().Hex(),
		User: &billing.Customer{
			Email: "test@unit.unit",
			Ip:    "127.0.0.1",
		},
	}

	suite.service.cfg.Environment = environmentProd

	order := &billing.Order{}
	err := suite.service.OrderCreateProcess(context.TODO(), req, order)
	assert.Nil(suite.T(), err)

	expireYear := time.Now().AddDate(1, 0, 0)

	createPaymentRequest := &grpc.PaymentCreateRequest{
		Data: map[string]string{
			pkg.PaymentCreateFieldOrderId:         order.Uuid,
			pkg.PaymentCreateFieldPaymentMethodId: suite.paymentMethod.Id,
			pkg.PaymentCreateFieldEmail:           "test@unit.unit",
			pkg.PaymentCreateFieldPan:             "4000000000000002",
			pkg.PaymentCreateFieldCvv:             "123",
			pkg.PaymentCreateFieldMonth:           "02",
			pkg.PaymentCreateFieldYear:            expireYear.Format("2006"),
			pkg.PaymentCreateFieldHolder:          "Mr. Card Holder",
		},
	}

	rsp := &grpc.PaymentCreateResponse{}
	err = suite.service.PaymentCreateProcess(context.TODO(), createPaymentRequest, rsp)

	assert.Nil(suite.T(), err)
	assert.Equal(suite.T(), pkg.StatusOK, rsp.Status)
	assert.True(suite.T(), len(rsp.RedirectUrl) > 0)
	assert.Len(suite.T(), rsp.Error, 0)

	suite.service.cfg.Environment = "dev"
}

func (suite *OrderTestSuite) TestOrder_PaymentCreateProcess_CreatePaymentSystemHandler_Error() {
	req := &billing.OrderCreateRequest{
		ProjectId:   suite.project.Id,
		Currency:    "RUB",
		Amount:      100,
		Account:     "unit test",
		Description: "unit test",
		OrderId:     bson.NewObjectId().Hex(),
		User: &billing.Customer{
			Email: "test@unit.unit",
			Ip:    "127.0.0.1",
		},
	}

	order := &billing.Order{}
	err := suite.service.OrderCreateProcess(context.TODO(), req, order)
	assert.Nil(suite.T(), err)

	createPaymentRequest := &grpc.PaymentCreateRequest{
		Data: map[string]string{
			pkg.PaymentCreateFieldOrderId:         order.Uuid,
			pkg.PaymentCreateFieldPaymentMethodId: suite.pmBitcoin1.Id,
			pkg.PaymentCreateFieldEmail:           "test@unit.unit",
			pkg.PaymentCreateFieldCrypto:          "bitcoin_address",
		},
	}

	rsp := &grpc.PaymentCreateResponse{}
	err = suite.service.PaymentCreateProcess(context.TODO(), createPaymentRequest, rsp)

	assert.Nil(suite.T(), err)
	assert.Equal(suite.T(), pkg.StatusErrorSystem, rsp.Status)
	assert.Len(suite.T(), rsp.RedirectUrl, 0)
	assert.True(suite.T(), len(rsp.Error) > 0)
	assert.Equal(suite.T(), paymentSystemErrorHandlerNotFound, rsp.Error)
}

func (suite *OrderTestSuite) TestOrder_PaymentCreateProcess_FormInputTimeExpired_Error() {
	req1 := &billing.OrderCreateRequest{
		ProjectId:   suite.project.Id,
		Currency:    "RUB",
		Amount:      100,
		Account:     "unit test",
		Description: "unit test",
		OrderId:     bson.NewObjectId().Hex(),
		User: &billing.Customer{
			Email: "test@unit.unit",
			Ip:    "127.0.0.1",
		},
	}

	rsp1 := &billing.Order{}
	err := suite.service.OrderCreateProcess(context.TODO(), req1, rsp1)
	assert.NoError(suite.T(), err)

	var order *billing.Order
	err = suite.service.db.Collection(pkg.CollectionOrder).FindId(bson.ObjectIdHex(rsp1.Id)).One(&order)
	assert.NotNil(suite.T(), order)

	order.ExpireDateToFormInput, err = ptypes.TimestampProto(time.Now().Add(time.Minute * -40))
	assert.NoError(suite.T(), err)

	err = suite.service.db.Collection(pkg.CollectionOrder).UpdateId(bson.ObjectIdHex(order.Id), order)

	expireYear := time.Now().AddDate(1, 0, 0)

	req2 := &grpc.PaymentCreateRequest{
		Data: map[string]string{
			pkg.PaymentCreateFieldOrderId:         rsp1.Uuid,
			pkg.PaymentCreateFieldPaymentMethodId: suite.paymentMethod.Id,
			pkg.PaymentCreateFieldEmail:           "test@unit.unit",
			pkg.PaymentCreateFieldPan:             "4000000000000002",
			pkg.PaymentCreateFieldCvv:             "123",
			pkg.PaymentCreateFieldMonth:           "02",
			pkg.PaymentCreateFieldYear:            expireYear.Format("2006"),
			pkg.PaymentCreateFieldHolder:          "Mr. Card Holder",
		},
	}

	rsp2 := &grpc.PaymentCreateResponse{}
	err = suite.service.PaymentCreateProcess(context.TODO(), req2, rsp2)
	assert.NoError(suite.T(), err)
	assert.Equal(suite.T(), pkg.StatusErrorValidation, rsp2.Status)
	assert.Equal(suite.T(), orderErrorFormInputTimeExpired, rsp2.Error)
}

func (suite *OrderTestSuite) TestOrder_PaymentCallbackProcess_Ok() {
	req := &billing.OrderCreateRequest{
		ProjectId:   suite.project.Id,
		Currency:    "RUB",
		Amount:      100,
		Account:     "unit test",
		Description: "unit test",
		OrderId:     bson.NewObjectId().Hex(),
		PayerEmail:  "test@unit.unit",
		User: &billing.Customer{
			Email: "test@unit.unit",
			Ip:    "127.0.0.1",
		},
	}

	order := &billing.Order{}
	err := suite.service.OrderCreateProcess(context.TODO(), req, order)
	assert.Nil(suite.T(), err)

	expireYear := time.Now().AddDate(1, 0, 0)

	createPaymentRequest := &grpc.PaymentCreateRequest{
		Data: map[string]string{
			pkg.PaymentCreateFieldOrderId:         order.Uuid,
			pkg.PaymentCreateFieldPaymentMethodId: suite.paymentMethod.Id,
			pkg.PaymentCreateFieldEmail:           "test@unit.unit",
			pkg.PaymentCreateFieldPan:             "4000000000000002",
			pkg.PaymentCreateFieldCvv:             "123",
			pkg.PaymentCreateFieldMonth:           "02",
			pkg.PaymentCreateFieldYear:            expireYear.Format("2006"),
			pkg.PaymentCreateFieldHolder:          "Mr. Card Holder",
		},
	}

	rsp := &grpc.PaymentCreateResponse{}
	err = suite.service.PaymentCreateProcess(context.TODO(), createPaymentRequest, rsp)

	assert.Nil(suite.T(), err)
	assert.Equal(suite.T(), pkg.StatusOK, rsp.Status)

	var order1 *billing.Order
	err = suite.service.db.Collection(pkg.CollectionOrder).FindId(bson.ObjectIdHex(order.Id)).One(&order1)
	suite.NotNil(suite.T(), order1)

	callbackRequest := &billing.CardPayPaymentCallback{
		PaymentMethod: suite.paymentMethod.Params.ExternalId,
		CallbackTime:  time.Now().Format("2006-01-02T15:04:05Z"),
		MerchantOrder: &billing.CardPayMerchantOrder{
			Id:          order.Id,
			Description: order.Description,
		},
		CardAccount: &billing.CallbackCardPayBankCardAccount{
			Holder:             order.PaymentRequisites[pkg.PaymentCreateFieldHolder],
			IssuingCountryCode: "RU",
			MaskedPan:          order.PaymentRequisites[pkg.PaymentCreateFieldPan],
			Token:              bson.NewObjectId().Hex(),
		},
		Customer: &billing.CardPayCustomer{
			Email:  order.PayerData.Email,
			Ip:     order.PayerData.Ip,
			Id:     order.ProjectAccount,
			Locale: "Europe/Moscow",
		},
		PaymentData: &billing.CallbackCardPayPaymentData{
			Id:          bson.NewObjectId().Hex(),
			Amount:      order1.TotalPaymentAmount,
			Currency:    order1.PaymentMethodOutcomeCurrency.CodeA3,
			Description: order.Description,
			Is_3D:       true,
			Rrn:         bson.NewObjectId().Hex(),
			Status:      pkg.CardPayPaymentResponseStatusCompleted,
		},
	}

	if len(order.Items) > 0 {
		callbackRequest.MerchantOrder.Items = []*billing.CardPayItem{
			{
				Name:        order.Items[0].Name,
				Description: order.Items[0].Name,
				Count:       1,
				Price:       order.Items[0].Amount,
			},
		}
	}

	buf, err := json.Marshal(callbackRequest)
	assert.Nil(suite.T(), err)

	hash := sha512.New()
	hash.Write([]byte(string(buf) + order1.PaymentMethod.Params.CallbackPassword))

	callbackData := &grpc.PaymentNotifyRequest{
		OrderId:   order.Id,
		Request:   buf,
		Signature: hex.EncodeToString(hash.Sum(nil)),
	}

	callbackResponse := &grpc.PaymentNotifyResponse{}
	err = suite.service.PaymentCallbackProcess(context.TODO(), callbackData, callbackResponse)

	assert.Nil(suite.T(), err)
	assert.Equal(suite.T(), pkg.StatusOK, callbackResponse.Status)

	var order2 *billing.Order
	err = suite.service.db.Collection(pkg.CollectionOrder).FindId(bson.ObjectIdHex(order.Id)).One(&order2)
	suite.NotNil(suite.T(), order2)

	assert.Equal(suite.T(), int32(constant.OrderStatusPaymentSystemComplete), order2.Status)
	assert.Equal(suite.T(), callbackRequest.GetId(), order2.PaymentMethodOrderId)
	assert.Equal(suite.T(), callbackRequest.GetAmount(), order2.PaymentMethodIncomeAmount)
	assert.Equal(suite.T(), callbackRequest.GetCurrency(), order2.PaymentMethodIncomeCurrency.CodeA3)
}

func (suite *OrderTestSuite) TestOrder_PaymentCallbackProcess_Recurring_Ok() {
	req := &billing.OrderCreateRequest{
		ProjectId:   suite.project.Id,
		Currency:    "RUB",
		Amount:      100,
		Account:     "unit test",
		Description: "unit test",
		OrderId:     bson.NewObjectId().Hex(),
		PayerEmail:  "test@unit.unit",
		User: &billing.Customer{
			Email: "test@unit.unit",
			Ip:    "127.0.0.1",
		},
	}

	order := &billing.Order{}
	err := suite.service.OrderCreateProcess(context.TODO(), req, order)
	assert.Nil(suite.T(), err)

	expireYear := time.Now().AddDate(1, 0, 0)

	createPaymentRequest := &grpc.PaymentCreateRequest{
		Data: map[string]string{
			pkg.PaymentCreateFieldOrderId:         order.Uuid,
			pkg.PaymentCreateFieldPaymentMethodId: suite.paymentMethod.Id,
			pkg.PaymentCreateFieldEmail:           "test@unit.unit",
			pkg.PaymentCreateFieldPan:             "4000000000000002",
			pkg.PaymentCreateFieldCvv:             "123",
			pkg.PaymentCreateFieldMonth:           "02",
			pkg.PaymentCreateFieldYear:            expireYear.Format("2006"),
			pkg.PaymentCreateFieldHolder:          "Mr. Card Holder",
			pkg.PaymentCreateFieldStoreData:       "1",
		},
	}

	rsp := &grpc.PaymentCreateResponse{}
	err = suite.service.PaymentCreateProcess(context.TODO(), createPaymentRequest, rsp)

	assert.Nil(suite.T(), err)
	assert.Equal(suite.T(), pkg.StatusOK, rsp.Status)

	var order1 *billing.Order
	err = suite.service.db.Collection(pkg.CollectionOrder).FindId(bson.ObjectIdHex(order.Id)).One(&order1)
	suite.NotNil(suite.T(), order1)

	callbackRequest := &billing.CardPayPaymentCallback{
		PaymentMethod: suite.paymentMethod.Params.ExternalId,
		CallbackTime:  time.Now().Format("2006-01-02T15:04:05Z"),
		MerchantOrder: &billing.CardPayMerchantOrder{
			Id:          order.Id,
			Description: order.Description,
		},
		CardAccount: &billing.CallbackCardPayBankCardAccount{
			Holder:             order.PaymentRequisites[pkg.PaymentCreateFieldHolder],
			IssuingCountryCode: "RU",
			MaskedPan:          order.PaymentRequisites[pkg.PaymentCreateFieldPan],
			Token:              bson.NewObjectId().Hex(),
		},
		Customer: &billing.CardPayCustomer{
			Email:  order.PayerData.Email,
			Ip:     order.PayerData.Ip,
			Id:     order.ProjectAccount,
			Locale: "Europe/Moscow",
		},
		RecurringData: &billing.CardPayCallbackRecurringData{
			Id:          bson.NewObjectId().Hex(),
			Amount:      order1.TotalPaymentAmount,
			Currency:    order1.PaymentMethodOutcomeCurrency.CodeA3,
			Description: order.Description,
			Is_3D:       true,
			Rrn:         bson.NewObjectId().Hex(),
			Status:      pkg.CardPayPaymentResponseStatusCompleted,
			Filing: &billing.CardPayCallbackRecurringDataFilling{
				Id: bson.NewObjectId().Hex(),
			},
		},
	}

	if len(order.Items) > 0 {
		callbackRequest.MerchantOrder.Items = []*billing.CardPayItem{
			{
				Name:        order.Items[0].Name,
				Description: order.Items[0].Name,
				Count:       1,
				Price:       order.Items[0].Amount,
			},
		}
	}

	buf, err := json.Marshal(callbackRequest)
	assert.Nil(suite.T(), err)

	hash := sha512.New()
	hash.Write([]byte(string(buf) + order1.PaymentMethod.Params.CallbackPassword))

	callbackData := &grpc.PaymentNotifyRequest{
		OrderId:   order.Id,
		Request:   buf,
		Signature: hex.EncodeToString(hash.Sum(nil)),
	}

	callbackResponse := &grpc.PaymentNotifyResponse{}
	err = suite.service.PaymentCallbackProcess(context.TODO(), callbackData, callbackResponse)

	assert.Nil(suite.T(), err)
	assert.Equal(suite.T(), pkg.StatusOK, callbackResponse.Status)

	var order2 *billing.Order
	err = suite.service.db.Collection(pkg.CollectionOrder).FindId(bson.ObjectIdHex(order.Id)).One(&order2)
	suite.NotNil(suite.T(), order2)

	assert.Equal(suite.T(), int32(constant.OrderStatusPaymentSystemComplete), order2.Status)
	assert.Equal(suite.T(), callbackRequest.GetId(), order2.PaymentMethodOrderId)
	assert.Equal(suite.T(), callbackRequest.GetAmount(), order2.PaymentMethodIncomeAmount)
	assert.Equal(suite.T(), callbackRequest.GetCurrency(), order2.PaymentMethodIncomeCurrency.CodeA3)
}

func (suite *OrderTestSuite) TestOrder_PaymentFormLanguageChanged_Ok() {
	req := &billing.OrderCreateRequest{
		ProjectId:   suite.project.Id,
		Currency:    "RUB",
		Amount:      100,
		Account:     "unit test",
		Description: "unit test",
		OrderId:     bson.NewObjectId().Hex(),
		User: &billing.Customer{
			Email: "test@unit.unit",
			Ip:    "127.0.0.1",
		},
	}

	rsp := &billing.Order{}
	err := suite.service.OrderCreateProcess(context.TODO(), req, rsp)
	assert.Nil(suite.T(), err)
	assert.True(suite.T(), len(rsp.Id) > 0)

	req1 := &grpc.PaymentFormUserChangeLangRequest{
		OrderId: rsp.Uuid,
		Lang:    "en",
	}
	rsp1 := &grpc.PaymentFormDataChangeResponse{}
	err = suite.service.PaymentFormLanguageChanged(context.TODO(), req1, rsp1)
	assert.NoError(suite.T(), err)
	assert.Equal(suite.T(), pkg.ResponseStatusOk, rsp1.Status)
	assert.Empty(suite.T(), rsp1.Message)
	assert.NotNil(suite.T(), rsp1.Item)
	assert.True(suite.T(), rsp1.Item.UserAddressDataRequired)
	assert.Equal(suite.T(), rsp.PayerData.Country, rsp1.Item.UserIpData.Country)
	assert.Equal(suite.T(), rsp.PayerData.Zip, rsp1.Item.UserIpData.Zip)
	assert.Equal(suite.T(), rsp.PayerData.City.En, rsp1.Item.UserIpData.City)
}

func (suite *OrderTestSuite) TestOrder_PaymentFormLanguageChanged_OrderNotFound_Error() {
	req := &billing.OrderCreateRequest{
		ProjectId:   suite.project.Id,
		Currency:    "RUB",
		Amount:      100,
		Account:     "unit test",
		Description: "unit test",
		OrderId:     bson.NewObjectId().Hex(),
		User: &billing.Customer{
			Email: "test@unit.unit",
			Ip:    "127.0.0.1",
		},
	}

	rsp := &billing.Order{}
	err := suite.service.OrderCreateProcess(context.TODO(), req, rsp)
	assert.Nil(suite.T(), err)
	assert.True(suite.T(), len(rsp.Id) > 0)

	req1 := &grpc.PaymentFormUserChangeLangRequest{
		OrderId: uuid.New().String(),
		Lang:    "en",
	}
	rsp1 := &grpc.PaymentFormDataChangeResponse{}
	err = suite.service.PaymentFormLanguageChanged(context.TODO(), req1, rsp1)
	assert.NoError(suite.T(), err)
	assert.Equal(suite.T(), pkg.ResponseStatusBadData, rsp1.Status)
	assert.Equal(suite.T(), orderErrorNotFound, rsp1.Message)
}

func (suite *OrderTestSuite) TestOrder_PaymentFormLanguageChanged_NoChanges_Ok() {
	req := &billing.OrderCreateRequest{
		ProjectId:   suite.project.Id,
		Currency:    "RUB",
		Amount:      100,
		Account:     "unit test",
		Description: "unit test",
		OrderId:     bson.NewObjectId().Hex(),
		User: &billing.Customer{
			Email: "test@unit.unit",
			Ip:    "127.0.0.1",
		},
	}

	rsp := &billing.Order{}
	err := suite.service.OrderCreateProcess(context.TODO(), req, rsp)
	assert.Nil(suite.T(), err)
	assert.True(suite.T(), len(rsp.Id) > 0)

	req2 := &grpc.PaymentFormJsonDataRequest{
		OrderId: rsp.Uuid,
		Scheme:  "http",
		Host:    "localhost",
		Locale:  "en-US",
		Ip:      "127.0.0.1",
	}
	rsp2 := &grpc.PaymentFormJsonDataResponse{}
	err = suite.service.PaymentFormJsonDataProcess(context.TODO(), req2, rsp2)
	assert.NoError(suite.T(), err)

	req1 := &grpc.PaymentFormUserChangeLangRequest{
		OrderId: rsp.Uuid,
		Lang:    "en",
	}
	rsp1 := &grpc.PaymentFormDataChangeResponse{}
	err = suite.service.PaymentFormLanguageChanged(context.TODO(), req1, rsp1)
	assert.NoError(suite.T(), err)
	assert.Equal(suite.T(), pkg.ResponseStatusOk, rsp1.Status)
	assert.Empty(suite.T(), rsp1.Message)
	assert.NotNil(suite.T(), rsp1.Item)
	assert.False(suite.T(), rsp1.Item.UserAddressDataRequired)
}

func (suite *OrderTestSuite) TestOrder_PaymentFormPaymentAccountChanged_BankCard_Ok() {
	req := &billing.OrderCreateRequest{
		ProjectId:   suite.project.Id,
		Currency:    "RUB",
		Amount:      100,
		Account:     "unit test",
		Description: "unit test",
		OrderId:     bson.NewObjectId().Hex(),
		User: &billing.Customer{
			Email: "test@unit.unit",
			Ip:    "127.0.0.1",
		},
	}

	rsp := &billing.Order{}
	err := suite.service.OrderCreateProcess(context.TODO(), req, rsp)
	assert.Nil(suite.T(), err)
	assert.True(suite.T(), len(rsp.Id) > 0)

	req1 := &grpc.PaymentFormUserChangePaymentAccountRequest{
		OrderId:  rsp.Uuid,
		MethodId: suite.paymentMethod.Id,
		Account:  "4000000000000002",
	}
	rsp1 := &grpc.PaymentFormDataChangeResponse{}
	err = suite.service.PaymentFormPaymentAccountChanged(context.TODO(), req1, rsp1)
	assert.NoError(suite.T(), err)
	assert.Equal(suite.T(), pkg.ResponseStatusOk, rsp1.Status)
	assert.Empty(suite.T(), rsp1.Message)
	assert.NotNil(suite.T(), rsp1.Item)
	assert.True(suite.T(), rsp1.Item.UserAddressDataRequired)
	assert.Equal(suite.T(), "US", rsp1.Item.UserIpData.Country)
	assert.Equal(suite.T(), rsp.PayerData.Zip, rsp1.Item.UserIpData.Zip)
	assert.Equal(suite.T(), rsp.PayerData.City.En, rsp1.Item.UserIpData.City)
}

func (suite *OrderTestSuite) TestOrder_PaymentFormPaymentAccountChanged_Qiwi_Ok() {
	req := &billing.OrderCreateRequest{
		ProjectId:   suite.project.Id,
		Currency:    "RUB",
		Amount:      100,
		Account:     "unit test",
		Description: "unit test",
		OrderId:     bson.NewObjectId().Hex(),
		User: &billing.Customer{
			Email: "test@unit.unit",
			Ip:    "127.0.0.1",
		},
	}

	rsp := &billing.Order{}
	err := suite.service.OrderCreateProcess(context.TODO(), req, rsp)
	assert.Nil(suite.T(), err)
	assert.True(suite.T(), len(rsp.Id) > 0)

	req1 := &grpc.PaymentFormUserChangePaymentAccountRequest{
		OrderId:  rsp.Uuid,
		MethodId: suite.paymentMethodWithInactivePaymentSystem.Id,
		Account:  "375444190039",
	}
	rsp1 := &grpc.PaymentFormDataChangeResponse{}
	err = suite.service.PaymentFormPaymentAccountChanged(context.TODO(), req1, rsp1)
	assert.NoError(suite.T(), err)
	assert.Equal(suite.T(), pkg.ResponseStatusOk, rsp1.Status)
	assert.Empty(suite.T(), rsp1.Message)
	assert.NotNil(suite.T(), rsp1.Item)
	assert.True(suite.T(), rsp1.Item.UserAddressDataRequired)
	assert.Equal(suite.T(), "BY", rsp1.Item.UserIpData.Country)
	assert.Equal(suite.T(), rsp.PayerData.Zip, rsp1.Item.UserIpData.Zip)
	assert.Equal(suite.T(), rsp.PayerData.City.En, rsp1.Item.UserIpData.City)
}

func (suite *OrderTestSuite) TestOrder_PaymentFormPaymentAccountChanged_OrderNotFound_Error() {
	req := &billing.OrderCreateRequest{
		ProjectId:   suite.project.Id,
		Currency:    "RUB",
		Amount:      100,
		Account:     "unit test",
		Description: "unit test",
		OrderId:     bson.NewObjectId().Hex(),
		User: &billing.Customer{
			Email: "test@unit.unit",
			Ip:    "127.0.0.1",
		},
	}

	rsp := &billing.Order{}
	err := suite.service.OrderCreateProcess(context.TODO(), req, rsp)
	assert.Nil(suite.T(), err)
	assert.True(suite.T(), len(rsp.Id) > 0)

	req1 := &grpc.PaymentFormUserChangePaymentAccountRequest{
		OrderId:  uuid.New().String(),
		MethodId: suite.paymentMethod.Id,
		Account:  "4000000000000002",
	}
	rsp1 := &grpc.PaymentFormDataChangeResponse{}
	err = suite.service.PaymentFormPaymentAccountChanged(context.TODO(), req1, rsp1)
	assert.NoError(suite.T(), err)
	assert.Equal(suite.T(), pkg.ResponseStatusBadData, rsp1.Status)
	assert.Equal(suite.T(), orderErrorNotFound, rsp1.Message)
}

func (suite *OrderTestSuite) TestOrder_PaymentFormPaymentAccountChanged_PaymentMethodNotFound_Error() {
	req := &billing.OrderCreateRequest{
		ProjectId:   suite.project.Id,
		Currency:    "RUB",
		Amount:      100,
		Account:     "unit test",
		Description: "unit test",
		OrderId:     bson.NewObjectId().Hex(),
		User: &billing.Customer{
			Email: "test@unit.unit",
			Ip:    "127.0.0.1",
		},
	}

	rsp := &billing.Order{}
	err := suite.service.OrderCreateProcess(context.TODO(), req, rsp)
	assert.Nil(suite.T(), err)
	assert.True(suite.T(), len(rsp.Id) > 0)

	req1 := &grpc.PaymentFormUserChangePaymentAccountRequest{
		OrderId:  rsp.Uuid,
		MethodId: bson.NewObjectId().Hex(),
		Account:  "4000000000000002",
	}
	rsp1 := &grpc.PaymentFormDataChangeResponse{}
	err = suite.service.PaymentFormPaymentAccountChanged(context.TODO(), req1, rsp1)
	assert.NoError(suite.T(), err)
	assert.Equal(suite.T(), pkg.ResponseStatusBadData, rsp1.Status)
	assert.Equal(suite.T(), orderErrorPaymentMethodNotFound, rsp1.Message)
}

func (suite *OrderTestSuite) TestOrder_PaymentFormPaymentAccountChanged_AccountIncorrect_Error() {
	req := &billing.OrderCreateRequest{
		ProjectId:   suite.project.Id,
		Currency:    "RUB",
		Amount:      100,
		Account:     "unit test",
		Description: "unit test",
		OrderId:     bson.NewObjectId().Hex(),
		User: &billing.Customer{
			Email: "test@unit.unit",
			Ip:    "127.0.0.1",
		},
	}

	rsp := &billing.Order{}
	err := suite.service.OrderCreateProcess(context.TODO(), req, rsp)
	assert.Nil(suite.T(), err)
	assert.True(suite.T(), len(rsp.Id) > 0)

	req1 := &grpc.PaymentFormUserChangePaymentAccountRequest{
		OrderId:  rsp.Uuid,
		MethodId: suite.paymentMethod.Id,
		Account:  "some_account",
	}
	rsp1 := &grpc.PaymentFormDataChangeResponse{}
	err = suite.service.PaymentFormPaymentAccountChanged(context.TODO(), req1, rsp1)
	assert.NoError(suite.T(), err)
	assert.Equal(suite.T(), pkg.ResponseStatusBadData, rsp1.Status)
	assert.Equal(suite.T(), orderErrorPaymentAccountIncorrect, rsp1.Message)
}

func (suite *OrderTestSuite) TestOrder_PaymentFormPaymentAccountChanged_BinDataNotFound_Error() {
	req := &billing.OrderCreateRequest{
		ProjectId:   suite.project.Id,
		Currency:    "RUB",
		Amount:      100,
		Account:     "unit test",
		Description: "unit test",
		OrderId:     bson.NewObjectId().Hex(),
		User: &billing.Customer{
			Email: "test@unit.unit",
			Ip:    "127.0.0.1",
		},
	}

	rsp := &billing.Order{}
	err := suite.service.OrderCreateProcess(context.TODO(), req, rsp)
	assert.Nil(suite.T(), err)
	assert.True(suite.T(), len(rsp.Id) > 0)

	req1 := &grpc.PaymentFormUserChangePaymentAccountRequest{
		OrderId:  rsp.Uuid,
		MethodId: suite.paymentMethod.Id,
		Account:  "5555555555554444",
	}
	rsp1 := &grpc.PaymentFormDataChangeResponse{}
	err = suite.service.PaymentFormPaymentAccountChanged(context.TODO(), req1, rsp1)
	assert.NoError(suite.T(), err)
	assert.Equal(suite.T(), pkg.ResponseStatusBadData, rsp1.Status)
	assert.Equal(suite.T(), orderErrorCountryByPaymentAccountNotFound, rsp1.Message)
}

func (suite *OrderTestSuite) TestOrder_PaymentFormPaymentAccountChanged_QiwiAccountIncorrect_Error() {
	req := &billing.OrderCreateRequest{
		ProjectId:   suite.project.Id,
		Currency:    "RUB",
		Amount:      100,
		Account:     "unit test",
		Description: "unit test",
		OrderId:     bson.NewObjectId().Hex(),
		User: &billing.Customer{
			Email: "test@unit.unit",
			Ip:    "127.0.0.1",
		},
	}

	rsp := &billing.Order{}
	err := suite.service.OrderCreateProcess(context.TODO(), req, rsp)
	assert.Nil(suite.T(), err)
	assert.True(suite.T(), len(rsp.Id) > 0)

	req1 := &grpc.PaymentFormUserChangePaymentAccountRequest{
		OrderId:  rsp.Uuid,
		MethodId: suite.paymentMethodWithInactivePaymentSystem.Id,
		Account:  "some_account",
	}
	rsp1 := &grpc.PaymentFormDataChangeResponse{}
	err = suite.service.PaymentFormPaymentAccountChanged(context.TODO(), req1, rsp1)
	assert.NoError(suite.T(), err)
	assert.Equal(suite.T(), pkg.ResponseStatusBadData, rsp1.Status)
	assert.Equal(suite.T(), orderErrorPaymentAccountIncorrect, rsp1.Message)
}

func (suite *OrderTestSuite) TestOrder_PaymentFormPaymentAccountChanged_QiwiAccountCountryNotFound_Error() {
	req := &billing.OrderCreateRequest{
		ProjectId:   suite.project.Id,
		Currency:    "RUB",
		Amount:      100,
		Account:     "unit test",
		Description: "unit test",
		OrderId:     bson.NewObjectId().Hex(),
		User: &billing.Customer{
			Email: "test@unit.unit",
			Ip:    "127.0.0.1",
		},
	}

	rsp := &billing.Order{}
	err := suite.service.OrderCreateProcess(context.TODO(), req, rsp)
	assert.Nil(suite.T(), err)
	assert.True(suite.T(), len(rsp.Id) > 0)

	req1 := &grpc.PaymentFormUserChangePaymentAccountRequest{
		OrderId:  rsp.Uuid,
		MethodId: suite.paymentMethodWithInactivePaymentSystem.Id,
		Account:  "244636739467",
	}
	rsp1 := &grpc.PaymentFormDataChangeResponse{}
	err = suite.service.PaymentFormPaymentAccountChanged(context.TODO(), req1, rsp1)
	assert.NoError(suite.T(), err)
	assert.Equal(suite.T(), pkg.ResponseStatusBadData, rsp1.Status)
	assert.Equal(suite.T(), orderErrorCountryByPaymentAccountNotFound, rsp1.Message)
}

func (suite *OrderTestSuite) TestOrder_PaymentFormPaymentAccountChanged_Bitcoin_Ok() {
	req := &billing.OrderCreateRequest{
		ProjectId:   suite.project.Id,
		Currency:    "RUB",
		Amount:      100,
		Account:     "unit test",
		Description: "unit test",
		OrderId:     bson.NewObjectId().Hex(),
		User: &billing.Customer{
			Email: "test@unit.unit",
			Ip:    "127.0.0.1",
		},
	}

	rsp := &billing.Order{}
	err := suite.service.OrderCreateProcess(context.TODO(), req, rsp)
	assert.Nil(suite.T(), err)
	assert.True(suite.T(), len(rsp.Id) > 0)

	req1 := &grpc.PaymentFormUserChangePaymentAccountRequest{
		OrderId:  rsp.Uuid,
		MethodId: suite.pmBitcoin1.Id,
		Account:  "some_account",
	}
	rsp1 := &grpc.PaymentFormDataChangeResponse{}
	err = suite.service.PaymentFormPaymentAccountChanged(context.TODO(), req1, rsp1)
	assert.NoError(suite.T(), err)
	assert.Equal(suite.T(), pkg.ResponseStatusOk, rsp1.Status)
	assert.Empty(suite.T(), rsp1.Message)
	assert.NotNil(suite.T(), rsp1.Item)
	assert.False(suite.T(), rsp1.Item.UserAddressDataRequired)
}

func (suite *OrderTestSuite) TestOrder_PaymentFormPaymentAccountChanged_NoChanges_Ok() {
	req := &billing.OrderCreateRequest{
		ProjectId:   suite.project.Id,
		Currency:    "RUB",
		Amount:      100,
		Account:     "unit test",
		Description: "unit test",
		OrderId:     bson.NewObjectId().Hex(),
		User: &billing.Customer{
			Email: "test@unit.unit",
			Ip:    "127.0.0.1",
		},
	}

	rsp := &billing.Order{}
	err := suite.service.OrderCreateProcess(context.TODO(), req, rsp)
	assert.Nil(suite.T(), err)
	assert.True(suite.T(), len(rsp.Id) > 0)

	req1 := &grpc.PaymentFormUserChangePaymentAccountRequest{
		OrderId:  rsp.Uuid,
		MethodId: suite.paymentMethodWithInactivePaymentSystem.Id,
		Account:  "79211234567",
	}
	rsp1 := &grpc.PaymentFormDataChangeResponse{}
	err = suite.service.PaymentFormPaymentAccountChanged(context.TODO(), req1, rsp1)
	assert.NoError(suite.T(), err)
	assert.Equal(suite.T(), pkg.ResponseStatusOk, rsp1.Status)
	assert.Empty(suite.T(), rsp1.Message)
	assert.NotNil(suite.T(), rsp1.Item)
	assert.False(suite.T(), rsp1.Item.UserAddressDataRequired)
}

func (suite *OrderTestSuite) TestOrder_OrderReCalculateAmounts_Ok() {
	req := &billing.OrderCreateRequest{
		ProjectId:   suite.project.Id,
		Currency:    "RUB",
		Amount:      100,
		Account:     "unit test",
		Description: "unit test",
		OrderId:     bson.NewObjectId().Hex(),
		User: &billing.Customer{
			Email: "test@unit.unit",
			Ip:    "127.0.0.1",
		},
	}

	rsp := &billing.Order{}
	err := suite.service.OrderCreateProcess(context.TODO(), req, rsp)
	assert.Nil(suite.T(), err)
	assert.True(suite.T(), len(rsp.Id) > 0)

	order, err := suite.service.getOrderByUuid(rsp.Uuid)
	assert.NoError(suite.T(), err)
	assert.Nil(suite.T(), order.BillingAddress)

	req1 := &grpc.ProcessBillingAddressRequest{
		OrderId: rsp.Uuid,
		Country: "US",
		City:    "Washington",
		Zip:     "98001",
	}
	rsp1 := &grpc.ProcessBillingAddressResponse{}
	err = suite.service.ProcessBillingAddress(context.TODO(), req1, rsp1)
	assert.NoError(suite.T(), err)
	assert.Equal(suite.T(), pkg.ResponseStatusOk, rsp1.Status)
	assert.Empty(suite.T(), rsp1.Message)
	assert.NotNil(suite.T(), rsp1.Item)
	assert.True(suite.T(), rsp1.Item.HasVat)
	assert.True(suite.T(), rsp1.Item.Vat > 0)
	assert.True(suite.T(), rsp1.Item.Amount > 0)
	assert.True(suite.T(), rsp1.Item.TotalAmount > 0)

	assert.NotEqual(suite.T(), order.Tax.Amount, rsp1.Item.Vat)
	assert.NotEqual(suite.T(), float32(order.TotalPaymentAmount), rsp1.Item.TotalAmount)

	order1, err := suite.service.getOrderByUuid(rsp.Uuid)
	assert.NoError(suite.T(), err)
	assert.NotNil(suite.T(), order1.BillingAddress)

	assert.Equal(suite.T(), order1.Tax.Amount, rsp1.Item.Vat)
	assert.Equal(suite.T(), float32(order1.TotalPaymentAmount), rsp1.Item.TotalAmount)
}

func (suite *OrderTestSuite) TestOrder_OrderReCalculateAmounts_OrderNotFound_Error() {
	req := &billing.OrderCreateRequest{
		ProjectId:   suite.project.Id,
		Currency:    "RUB",
		Amount:      100,
		Account:     "unit test",
		Description: "unit test",
		OrderId:     bson.NewObjectId().Hex(),
		User: &billing.Customer{
			Email: "test@unit.unit",
			Ip:    "127.0.0.1",
		},
	}

	rsp := &billing.Order{}
	err := suite.service.OrderCreateProcess(context.TODO(), req, rsp)
	assert.Nil(suite.T(), err)
	assert.True(suite.T(), len(rsp.Id) > 0)

	req1 := &grpc.ProcessBillingAddressRequest{
		OrderId: uuid.New().String(),
		Country: "US",
		City:    "Washington",
		Zip:     "98001",
	}
	rsp1 := &grpc.ProcessBillingAddressResponse{}
	err = suite.service.ProcessBillingAddress(context.TODO(), req1, rsp1)
	assert.NoError(suite.T(), err)
	assert.Equal(suite.T(), pkg.ResponseStatusBadData, rsp1.Status)
	assert.Equal(suite.T(), orderErrorNotFound, rsp1.Message)
}

func (suite *OrderTestSuite) TestOrder_PaymentCreateProcess_UserAddressDataRequired_Ok() {
	req := &billing.OrderCreateRequest{
		ProjectId:   suite.project.Id,
		Currency:    "RUB",
		Amount:      100,
		Account:     "unit test",
		Description: "unit test",
		OrderId:     bson.NewObjectId().Hex(),
		User: &billing.Customer{
			Email: "test@unit.unit",
			Ip:    "127.0.0.1",
		},
	}

	rsp := &billing.Order{}
	err := suite.service.OrderCreateProcess(context.TODO(), req, rsp)
	assert.Nil(suite.T(), err)

	order, err := suite.service.getOrderByUuid(rsp.Uuid)
	assert.NoError(suite.T(), err)
	assert.NotNil(suite.T(), order)
	assert.Nil(suite.T(), order.BillingAddress)

	order.UserAddressDataRequired = true
	err = suite.service.updateOrder(order)
	assert.NoError(suite.T(), err)

	expireYear := time.Now().AddDate(1, 0, 0)

	req1 := &grpc.PaymentCreateRequest{
		Data: map[string]string{
			pkg.PaymentCreateFieldOrderId:         rsp.Uuid,
			pkg.PaymentCreateFieldPaymentMethodId: suite.paymentMethod.Id,
			pkg.PaymentCreateFieldEmail:           "test@unit.unit",
			pkg.PaymentCreateFieldPan:             "4000000000000002",
			pkg.PaymentCreateFieldCvv:             "123",
			pkg.PaymentCreateFieldMonth:           "02",
			pkg.PaymentCreateFieldYear:            expireYear.Format("2006"),
			pkg.PaymentCreateFieldHolder:          "Mr. Card Holder",
			pkg.PaymentCreateFieldUserCountry:     "US",
			pkg.PaymentCreateFieldUserCity:        "Washington",
			pkg.PaymentCreateFieldUserZip:         "98001",
		},
	}

	rsp1 := &grpc.PaymentCreateResponse{}
	err = suite.service.PaymentCreateProcess(context.TODO(), req1, rsp1)

	assert.Nil(suite.T(), err)
	assert.Equal(suite.T(), pkg.StatusOK, rsp.Status)
	assert.True(suite.T(), len(rsp1.RedirectUrl) > 0)
	assert.Len(suite.T(), rsp1.Error, 0)

	order1, err := suite.service.getOrderByUuid(rsp.Uuid)
	assert.NoError(suite.T(), err)
	assert.NotNil(suite.T(), order1)

	assert.True(suite.T(), order.Tax.Amount > order1.Tax.Amount)
	assert.True(suite.T(), order.TotalPaymentAmount > order1.TotalPaymentAmount)
	assert.NotNil(suite.T(), order1.BillingAddress)
	assert.Equal(suite.T(), "US", order1.BillingAddress.Country)
	assert.Equal(suite.T(), "Washington", order1.BillingAddress.City)
	assert.Equal(suite.T(), "98001", order1.BillingAddress.PostalCode)
}

func (suite *OrderTestSuite) TestOrder_PaymentCreateProcess_UserAddressDataRequired_CountryFieldNotFound_Ok() {
	req := &billing.OrderCreateRequest{
		ProjectId:   suite.project.Id,
		Currency:    "RUB",
		Amount:      100,
		Account:     "unit test",
		Description: "unit test",
		OrderId:     bson.NewObjectId().Hex(),
		User: &billing.Customer{
			Email: "test@unit.unit",
			Ip:    "127.0.0.1",
		},
	}

	rsp := &billing.Order{}
	err := suite.service.OrderCreateProcess(context.TODO(), req, rsp)
	assert.Nil(suite.T(), err)

	order, err := suite.service.getOrderByUuid(rsp.Uuid)
	assert.NoError(suite.T(), err)
	assert.NotNil(suite.T(), order)
	assert.Nil(suite.T(), order.BillingAddress)

	order.UserAddressDataRequired = true
	err = suite.service.updateOrder(order)
	assert.NoError(suite.T(), err)

	expireYear := time.Now().AddDate(1, 0, 0)

	req1 := &grpc.PaymentCreateRequest{
		Data: map[string]string{
			pkg.PaymentCreateFieldOrderId:         rsp.Uuid,
			pkg.PaymentCreateFieldPaymentMethodId: suite.paymentMethod.Id,
			pkg.PaymentCreateFieldEmail:           "test@unit.unit",
			pkg.PaymentCreateFieldPan:             "4000000000000002",
			pkg.PaymentCreateFieldCvv:             "123",
			pkg.PaymentCreateFieldMonth:           "02",
			pkg.PaymentCreateFieldYear:            expireYear.Format("2006"),
			pkg.PaymentCreateFieldHolder:          "Mr. Card Holder",
		},
	}

	rsp1 := &grpc.PaymentCreateResponse{}
	err = suite.service.PaymentCreateProcess(context.TODO(), req1, rsp1)

	assert.Nil(suite.T(), err)
	assert.Equal(suite.T(), pkg.StatusErrorValidation, rsp1.Status)
	assert.Empty(suite.T(), rsp1.RedirectUrl)
	assert.Equal(suite.T(), orderErrorCreatePaymentRequiredFieldUserCountryNotFound, rsp1.Error)

	order1, err := suite.service.getOrderByUuid(rsp.Uuid)
	assert.NoError(suite.T(), err)
	assert.NotNil(suite.T(), order1)

	assert.Equal(suite.T(), order.Tax.Amount, order1.Tax.Amount)
	assert.Equal(suite.T(), order.TotalPaymentAmount, order1.TotalPaymentAmount)
	assert.Nil(suite.T(), order1.BillingAddress)
}

func (suite *OrderTestSuite) TestOrder_PaymentCreateProcess_UserAddressDataRequired_CityFieldNotFound_Ok() {
	req := &billing.OrderCreateRequest{
		ProjectId:   suite.project.Id,
		Currency:    "RUB",
		Amount:      100,
		Account:     "unit test",
		Description: "unit test",
		OrderId:     bson.NewObjectId().Hex(),
		User: &billing.Customer{
			Email: "test@unit.unit",
			Ip:    "127.0.0.1",
		},
	}

	rsp := &billing.Order{}
	err := suite.service.OrderCreateProcess(context.TODO(), req, rsp)
	assert.Nil(suite.T(), err)

	order, err := suite.service.getOrderByUuid(rsp.Uuid)
	assert.NoError(suite.T(), err)
	assert.NotNil(suite.T(), order)
	assert.Nil(suite.T(), order.BillingAddress)

	order.UserAddressDataRequired = true
	err = suite.service.updateOrder(order)
	assert.NoError(suite.T(), err)

	expireYear := time.Now().AddDate(1, 0, 0)

	req1 := &grpc.PaymentCreateRequest{
		Data: map[string]string{
			pkg.PaymentCreateFieldOrderId:         rsp.Uuid,
			pkg.PaymentCreateFieldPaymentMethodId: suite.paymentMethod.Id,
			pkg.PaymentCreateFieldEmail:           "test@unit.unit",
			pkg.PaymentCreateFieldPan:             "4000000000000002",
			pkg.PaymentCreateFieldCvv:             "123",
			pkg.PaymentCreateFieldMonth:           "02",
			pkg.PaymentCreateFieldYear:            expireYear.Format("2006"),
			pkg.PaymentCreateFieldHolder:          "Mr. Card Holder",
			pkg.PaymentCreateFieldUserCountry:     "US",
		},
	}

	rsp1 := &grpc.PaymentCreateResponse{}
	err = suite.service.PaymentCreateProcess(context.TODO(), req1, rsp1)

	assert.Nil(suite.T(), err)
	assert.Equal(suite.T(), pkg.StatusErrorValidation, rsp1.Status)
	assert.Empty(suite.T(), rsp1.RedirectUrl)
	assert.Equal(suite.T(), orderErrorCreatePaymentRequiredFieldUserCityNotFound, rsp1.Error)

	order1, err := suite.service.getOrderByUuid(rsp.Uuid)
	assert.NoError(suite.T(), err)
	assert.NotNil(suite.T(), order1)

	assert.Equal(suite.T(), order.Tax.Amount, order1.Tax.Amount)
	assert.Equal(suite.T(), order.TotalPaymentAmount, order1.TotalPaymentAmount)
	assert.Nil(suite.T(), order1.BillingAddress)
}

func (suite *OrderTestSuite) TestOrder_PaymentCreateProcess_UserAddressDataRequired_ZipFieldNotFound_Ok() {
	req := &billing.OrderCreateRequest{
		ProjectId:   suite.project.Id,
		Currency:    "RUB",
		Amount:      100,
		Account:     "unit test",
		Description: "unit test",
		OrderId:     bson.NewObjectId().Hex(),
		User: &billing.Customer{
			Email: "test@unit.unit",
			Ip:    "127.0.0.1",
		},
	}

	rsp := &billing.Order{}
	err := suite.service.OrderCreateProcess(context.TODO(), req, rsp)
	assert.Nil(suite.T(), err)

	order, err := suite.service.getOrderByUuid(rsp.Uuid)
	assert.NoError(suite.T(), err)
	assert.NotNil(suite.T(), order)
	assert.Nil(suite.T(), order.BillingAddress)

	order.UserAddressDataRequired = true
	err = suite.service.updateOrder(order)
	assert.NoError(suite.T(), err)

	expireYear := time.Now().AddDate(1, 0, 0)

	req1 := &grpc.PaymentCreateRequest{
		Data: map[string]string{
			pkg.PaymentCreateFieldOrderId:         rsp.Uuid,
			pkg.PaymentCreateFieldPaymentMethodId: suite.paymentMethod.Id,
			pkg.PaymentCreateFieldEmail:           "test@unit.unit",
			pkg.PaymentCreateFieldPan:             "4000000000000002",
			pkg.PaymentCreateFieldCvv:             "123",
			pkg.PaymentCreateFieldMonth:           "02",
			pkg.PaymentCreateFieldYear:            expireYear.Format("2006"),
			pkg.PaymentCreateFieldHolder:          "Mr. Card Holder",
			pkg.PaymentCreateFieldUserCountry:     "US",
			pkg.PaymentCreateFieldUserCity:        "Washington",
		},
	}

	rsp1 := &grpc.PaymentCreateResponse{}
	err = suite.service.PaymentCreateProcess(context.TODO(), req1, rsp1)

	assert.Nil(suite.T(), err)
	assert.Equal(suite.T(), pkg.StatusErrorValidation, rsp1.Status)
	assert.Empty(suite.T(), rsp1.RedirectUrl)
	assert.Equal(suite.T(), orderErrorCreatePaymentRequiredFieldUserZipNotFound, rsp1.Error)

	order1, err := suite.service.getOrderByUuid(rsp.Uuid)
	assert.NoError(suite.T(), err)
	assert.NotNil(suite.T(), order1)

	assert.Equal(suite.T(), order.Tax.Amount, order1.Tax.Amount)
	assert.Equal(suite.T(), order.TotalPaymentAmount, order1.TotalPaymentAmount)
	assert.Nil(suite.T(), order1.BillingAddress)
}<|MERGE_RESOLUTION|>--- conflicted
+++ resolved
@@ -1305,7 +1305,8 @@
 		Currency:  "RUB",
 		Other:     make(map[string]string),
 		User: &billing.Customer{
-			Ip: "127.0.0.1",
+			Email: "test@unit.unit",
+			Ip:    "127.0.0.1",
 		},
 	}
 	processor := &OrderCreateRequestProcessor{
@@ -1860,6 +1861,7 @@
 		Account:     "unit test",
 		Description: "unit test",
 		OrderId:     bson.NewObjectId().Hex(),
+		PayerEmail:  "test@unit.unit",
 		User: &billing.Customer{
 			Email: "test@unit.unit",
 			Ip:    "127.0.0.1",
@@ -2253,80 +2255,9 @@
 		PaymentMethod: suite.paymentMethod.Group,
 		Currency:      "RUB",
 		Amount:        100,
-<<<<<<< HEAD
-		User: &billing.Customer{
-			Email: "test@unit.unit",
-			Ip:    "127.0.0.1",
-=======
-		PayerIp:       "127.0.0.1",
-	}
-
-	processor := &OrderCreateRequestProcessor{
-		Service: suite.service,
-		request: req,
-		checked: &orderCreateRequestProcessorChecked{},
-	}
-
-	err := processor.processProject()
-	assert.Nil(suite.T(), err)
-
-	err = processor.processPayerData()
-	assert.Nil(suite.T(), err)
-
-	err = processor.processCurrency()
-	assert.Nil(suite.T(), err)
-
-	err = processor.processPaylinkProducts()
-	assert.Nil(suite.T(), err)
-
-	pm, err := suite.service.GetPaymentMethodByGroupAndCurrency(req.PaymentMethod, processor.checked.currency.CodeInt)
-	assert.Nil(suite.T(), err)
-	assert.NotNil(suite.T(), pm)
-
-	err = processor.processPaymentMethod(pm)
-	assert.Nil(suite.T(), err)
-
-	id := bson.NewObjectId().Hex()
-
-	order := &billing.Order{
-		Id: id,
-		Project: &billing.ProjectOrder{
-			Id:                processor.checked.project.Id,
-			Name:              processor.checked.project.Name,
-			UrlSuccess:        processor.checked.project.UrlRedirectSuccess,
-			UrlFail:           processor.checked.project.UrlRedirectFail,
-			SendNotifyEmail:   processor.checked.project.SendNotifyEmail,
-			NotifyEmails:      processor.checked.project.NotifyEmails,
-			SecretKey:         processor.checked.project.SecretKey,
-			UrlCheckAccount:   processor.checked.project.UrlCheckAccount,
-			UrlProcessPayment: processor.checked.project.UrlProcessPayment,
-			CallbackProtocol:  processor.checked.project.CallbackProtocol,
-			Merchant:          processor.checked.project.Merchant,
-		},
-		Description:                        fmt.Sprintf(orderDefaultDescription, id),
-		ProjectOrderId:                     req.OrderId,
-		ProjectAccount:                     req.Account,
-		ProjectIncomeAmount:                req.Amount,
-		ProjectIncomeCurrency:              processor.checked.currency,
-		ProjectOutcomeAmount:               req.Amount,
-		ProjectOutcomeCurrency:             processor.checked.project.CallbackCurrency,
-		ProjectParams:                      req.Other,
-		PayerData:                          processor.checked.payerData,
-		Status:                             constant.OrderStatusNew,
-		CreatedAt:                          ptypes.TimestampNow(),
-		IsJsonRequest:                      false,
-		AmountInMerchantAccountingCurrency: tools.FormatAmount(req.Amount),
-		PaymentMethodOutcomeAmount:         req.Amount,
-		PaymentMethodOutcomeCurrency:       processor.checked.currency,
-		PaymentMethodIncomeAmount:          req.Amount,
-		PaymentMethodIncomeCurrency:        processor.checked.currency,
-		PaymentMethod: &billing.PaymentMethodOrder{
-			Id:            processor.checked.paymentMethod.Id,
-			Name:          processor.checked.paymentMethod.Name,
-			Params:        processor.checked.paymentMethod.Params,
-			PaymentSystem: processor.checked.paymentMethod.PaymentSystem,
-			Group:         processor.checked.paymentMethod.Group,
->>>>>>> e4dc0913
+		User: &billing.Customer{
+			Email: "test@unit.unit",
+			Ip:    "127.0.0.1",
 		},
 	}
 
