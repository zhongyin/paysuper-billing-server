syntax = "proto3";

option go_package = "github.com/paysuper/paysuper-billing-server/pkg/proto/billing";
package billing;

import "google/protobuf/timestamp.proto";

message Name {
    // @inject_tag: bson:"EN" json:"EN" structure:"EN"
    string en = 1;
    // @inject_tag: bson:"RU" json:"RU" structure:"RU"
    string ru = 2;
}

message OrderCreateRequest {
    // @inject_tag: query:"PO_PROJECT_ID" form:"PO_PROJECT_ID" json:"project" validate:"required,hexadecimal,len=24"
    string project_id = 1;
    // @inject_tag: query:"PO_SIGNATURE" form:"PO_SIGNATURE" validate:"omitempty,alphanum"
    string signature = 2;
    // @inject_tag: query:"PO_AMOUNT" form:"PO_AMOUNT" json:"amount" validate:"required,numeric"
    double amount = 3;
    // @inject_tag: query:"PO_CURRENCY" form:"PO_CURRENCY" json:"currency" validate:"omitempty,alpha,len=3"
    string currency = 4;
    // @inject_tag: "PO_ACCOUNT" form:"PO_ACCOUNT" json:"account"`
    string account = 5;
    // @inject_tag: query:"PO_ORDER_ID" form:"PO_ORDER_ID" json:"order_id" validate:"omitempty,max=255"
    string order_id = 6;
    // @inject_tag: query:"PO_DESCRIPTION" form:"PO_DESCRIPTION" json:"description" validate:"omitempty,max=255"
    string description = 7;
    // @inject_tag: query:"PO_PAYMENT_METHOD" form:"PO_PAYMENT_METHOD" json:"payment_method" validate:"omitempty,max=255"
    string payment_method = 8;
    // @inject_tag: query:"PO_URL_VERIFY" form:"PO_URL_VERIFY" json:"url_verify" validate:"omitempty,url"
    string url_verify = 9;
    // @inject_tag: query:"PO_URL_NOTIFY" form:"PO_URL_NOTIFY" json:"url_notify" validate:"omitempty,url"
    string url_notify = 10;
    // @inject_tag: query:"PO_URL_SUCCESS" form:"PO_URL_SUCCESS" json:"url_success" validate:"omitempty,url"
    string url_success = 11;
    // @inject_tag: query:"PO_URL_FAIL" form:"PO_URL_FAIL" json:"url_fail" validate:"omitempty,url"
    string url_fail = 12;
    // @inject_tag: query:"PO_PAYER_EMAIL" form:"PO_PAYER_EMAIL" json:"payer_email" validate:"omitempty,email"
    string payer_email = 13;
    // @inject_tag: query:"PO_PAYER_PHONE" form:"PO_PAYER_PHONE" json:"payer_phone" validate:"omitempty,max=255"
    string payer_phone = 14;
    // @inject_tag: query:"PO_REGION" form:"PO_REGION" json:"region" validate:"omitempty,alpha,len=2"
    string region = 15;
    string payer_ip = 16;
    map<string, string> other = 17;
    // @inject_tag: json:"-"
    map<string, string> raw_params = 18;
    // @inject_tag: json:"-"
    string raw_body = 19; //`json:"-"`
    // @inject_tag: json:"-"
    bool is_json = 20;
    // @inject_tag: json:"-"
    string language = 21;
    // @inject_tag: json:"products" validate:"omitempty,gte=1,dive,hexadecimal,len=24"
    repeated string products = 22;
    // @inject_tag: json:"-"
    map<string, string> metadata = 23;
    // @inject_tag: json:"-"
    map<string, string> private_metadata = 24;

    Customer user = 25;
    string token = 26;
}

message Project {
    // @inject_tag: json:"id" validate:"omitempty,hexadecimal,len=24"
    string id = 1;
    // @inject_tag: json:"merchant_id" validate:"required,hexadecimal,len=24"
    string merchant_id = 2;
    // @inject_tag: json:"name" validate:"required"
    map<string, string> name = 3;
    // @inject_tag: json:"image" validate:"omitempty,url"
    string image = 4;
    //@inject_tag: json:"callback_currency" validate:"omitempty,len=3"
    string callback_currency = 5;
    //@inject_tag: json:"callback_protocol" validate:"omitempty,oneof=default empty"
    string callback_protocol = 6;
    //@inject_tag: json:"create_order_allowed_urls" validate:"omitempty,dive,url"
    repeated string create_order_allowed_urls = 7;
    //@inject_tag: json:"allow_dynamic_notify_urls"
    bool allow_dynamic_notify_urls = 8;
    //@inject_tag: json:"allow_dynamic_redirect_urls"
    bool allow_dynamic_redirect_urls = 9;
    //@inject_tag: json:"limits_currency" validate:"omitempty,len=3"
    string limits_currency = 10;
    // @inject_tag: json:"min_payment_amount" validate:"omitempty,numeric,gte=0"
    double min_payment_amount = 11;
    // @inject_tag: json:"max_payment_amount" validate:"omitempty,numeric,gte=0"
    double max_payment_amount = 12;
    // @inject_tag: json:"notify_emails" validate:"omitempty,dive,email"
    repeated string notify_emails = 13;
    // @inject_tag: json:"is_products_checkout"
    bool is_products_checkout = 14;
    // @inject_tag: json:"secret_key" validate:"omitempty,max=255"
    string secret_key = 15;
    // @inject_tag: json:"signature_required"
    bool signature_required = 16;
    // @inject_tag: json:"send_notify_email"
    bool send_notify_email = 17;
    // @inject_tag: json:"url_check_account" validate:"omitempty,url"
    string url_check_account = 18;
    // @inject_tag: json:"url_process_payment" validate:"omitempty,url"
    string url_process_payment = 19;
    // @inject_tag: json:"url_redirect_fail" validate:"omitempty,url"
    string url_redirect_fail = 20;
    // @inject_tag: json:"url_redirect_success" validate:"omitempty,url"
    string url_redirect_success = 21;
    // @inject_tag: json:"status" validate:"required,numeric,oneof=0 1 2 3 4"
    int32 status = 22;
    // @inject_tag: json:"created_at"
    google.protobuf.Timestamp created_at = 23;
    // @inject_tag: json:"updated_at"
    google.protobuf.Timestamp updated_at = 24;
    // @inject_tag: json:"products_count"
    int32 products_count = 25;
}

message ProjectOrder {
    string id = 1;
    string merchant_id = 2;
    map<string, string> name = 3;
    string url_success = 4;
    string url_fail = 5;
    repeated string notify_emails = 6;
    string secret_key = 7;
    bool send_notify_email = 8;
    string url_check_account = 9;
    string url_process_payment = 10;
    string callback_protocol = 11;
}

message MerchantContact {
    // @inject_tag: validate:"required" json:"authorized"
    MerchantContactAuthorized authorized = 1;
    // @inject_tag: validate:"required" json:"technical"
    MerchantContactTechnical technical = 2;
}

message MerchantContactTechnical {
    // @inject_tag: json:"name"
    string name = 1;
    // @inject_tag: validate:"omitempty,email" json:"email"
    string email = 2;
    // @inject_tag: validate:"omitempty,phone" json:"phone"
    string phone = 3;
}

message MerchantContactAuthorized {
    // @inject_tag: json:"name"
    string name = 1;
    // @inject_tag: validate:"omitempty,email" json:"email"
    string email = 2;
    // @inject_tag: validate:"omitempty,phone" json:"phone"
    string phone = 3;
    // @inject_tag: json:"position"
    string position = 4;
}

message MerchantBanking {
    // @inject_tag: json:"currency"
    Currency currency = 1;
    // @inject_tag: json:"name"
    string name = 2;
    // @inject_tag: json:"address"
    string address = 3;
    // @inject_tag: json:"account_number"
    string account_number = 4;
    // @inject_tag: json:"swift"
    string swift = 5;
    // @inject_tag: json:"details"
    string details = 6;
}

message MerchantLastPayout {
    // @inject_tag: json:"date"
    google.protobuf.Timestamp date = 1;
    // @inject_tag: json:"amount"
    double amount = 2;
}

message MerchantUser {
    // @inject_tag: json:"id" validate:"required"
    string id = 1;
    // @inject_tag: json:"email" validate:"required,email"
    string email = 2;
}

message Merchant {
    // @inject_tag: bson:"_id"
    string id = 1;
    // @inject_tag: json:"user"
    MerchantUser user = 2;
    // @inject_tag: json:"name"
    string name = 4;
    // @inject_tag: json:"alternative_name"
    string alternative_name = 5;
    // @inject_tag: json:"website"
    string website = 6;
    // @inject_tag: json:"country"
    Country country = 7;
    // @inject_tag: json:"state"
    string state = 8;
    // @inject_tag: json:"zip"
    string zip = 9;
    // @inject_tag: json:"city"
    string city = 10;
    // @inject_tag: json:"address"
    string address = 11;
    // @inject_tag: json:"address_additional"
    string address_additional = 12;
    // @inject_tag: json:"registration_number"
    string registration_number = 13;
    // @inject_tag: json:"tax_id"
    string tax_id = 14;
    // @inject_tag: json:"contacts"
    MerchantContact contacts = 15;
    // @inject_tag: json:"banking"
    MerchantBanking banking = 16;
    // @inject_tag: json:"status"
    int32 status = 17;
    // @inject_tag: json:"created_at"
    google.protobuf.Timestamp created_at = 18;
    // @inject_tag: json:"updated_at"
    google.protobuf.Timestamp updated_at = 19;
    // @inject_tag: json:"first_payment_at"
    google.protobuf.Timestamp first_payment_at = 20;
    // @inject_tag: json:"-"
    bool is_vat_enabled = 21;
    // @inject_tag: json:"-"
    bool is_commission_to_user_enabled = 22;
    // @inject_tag: json:"has_merchant_signature"
    bool has_merchant_signature = 23;
    // @inject_tag: json:"has_psp_signature"
    bool has_psp_signature = 24;
    // @inject_tag: json:"last_payout"
    MerchantLastPayout last_payout = 25;
    // @inject_tag: json:"is_signed"
    bool is_signed = 26;
    // @inject_tag: json:"payment_methods"
    map<string, MerchantPaymentMethod> payment_methods = 28;
    // @inject_tag: json:"agreement_type"
    int32 agreement_type = 29;
    // @inject_tag: json:"agreement_sent_via_mail"
    bool agreement_sent_via_mail = 30;
    // @inject_tag: json:"mail_tracking_link"
    string mail_tracking_link = 31;
    // @inject_tag: json:"-"
    string s3_agreement_name = 32;
}

message SystemNotificationStatuses {
    int32 from = 1;
    int32 to = 2;
}

message Notification {
    string id = 1;
    string title = 2;
    string message = 3;
    string merchant_id = 4;
    string user_id = 5;
    bool is_system = 6;
    bool is_read = 7;
    SystemNotificationStatuses statuses = 8;
    google.protobuf.Timestamp created_at = 9;
    google.protobuf.Timestamp updated_at = 10;
}

message OrderPlatformFee {
    float amount = 1;
    string currency = 2;
    float effective_rate = 3;
}

message OrderTax {
    string type = 1;
    float rate = 2;
    float amount = 3;
    string currency = 4;
}

message OrderBillingAddress {
    // @inject_tag: validate:"omitempty,alpha,len=2"
    string country = 1;
    string city = 2;
    string postal_code = 3;
    string state = 4;
}

message Order {
    string id = 1; // unique order identifier in Protocol One
    // @inject_tag: bson:"project" structure:"project"
    ProjectOrder project = 2; // object described main entities of project in Protocol One payment solution
    // @inject_tag: bson:"project_order_id" structure:"project_order_id"
    string project_order_id = 3; // unique order identifier in project. if was send in create order process
    // @inject_tag: bson:"project_account" structure:"project_account"
    string project_account = 4; // user unique account in project
    // @inject_tag: bson:"description" structure:"description"
    string description = 5; // order description
    // @inject_tag: bson:"project_income_amount" structure:"project_income_amount"
    double project_income_amount = 6; // order amount received from project
    // @inject_tag: bson:"project_income_currency" structure:"project_income_currency"
    Currency project_income_currency = 7; // order currency received from project
    // @inject_tag: bson:"project_last_requested_at" structure:"project_last_requested_at,timestamp"
    google.protobuf.Timestamp project_last_requested_at = 10; // date of last notification request to project
    // @inject_tag: bson:"project_params" structure:"project_params"
    map<string, string> project_params = 11; // any project params which received from project in request of create of order
    // @inject_tag: bson:"payer_data" structure:"payer_data"
    PayerData payer_data = 12; // information about payer, for example: ip, email,phone and etc
    // @inject_tag: bson:"payment_method" structure:"payment_method"
    PaymentMethodOrder payment_method = 13; // payment method unique identifier
    // @inject_tag: bson:"pm_order_id" structure:"pm_order_id"
    string payment_method_order_id = 14; // unique order id in payment system
    // @inject_tag: bson:"pm_outcome_amount" structure:"pm_outcome_amount"
    double payment_method_outcome_amount = 15; // order amount send to payment system
    // @inject_tag: bson:"pm_outcome_currency" structure:"pm_outcome_currency"
    Currency payment_method_outcome_currency = 16; // order currency send to payment system
    // @inject_tag: bson:"pm_income_amount" structure:"pm_income_amount"
    double payment_method_income_amount = 17; // order amount received from payment system in notification request
    // @inject_tag: bson:"pm_income_currency" structure:"pm_income_currency"
    Currency payment_method_income_currency = 18; // order currency received from payment system in notification request
    // @inject_tag: bson:"pm_order_close_date" structure:"pm_order_close_date,timestamp"
    google.protobuf.Timestamp payment_method_order_closed_at = 19; // date of ended payment operation in payment system
    // @inject_tag: bson:"status" structure:"status"
    int32 status = 20; // order status
    // @inject_tag: bson:"created_at" structure:"created_at,timestamp"
    google.protobuf.Timestamp created_at = 21; // date of create order
    // @inject_tag: bson:"updated_at" structure:"updated_at,timestamp"
    google.protobuf.Timestamp updated_at = 22; // date of last update order data
    // @inject_tag: bson:"created_by_json" structure:"created_by_json"
    bool is_json_request = 23; // is order create by json request
    // @inject_tag: bson:"amount_psp_ac" structure:"amount_psp_ac"
    double amount_in_psp_accounting_currency = 24; // operation amount in accounting currency of PSP
    // @inject_tag: bson:"amount_in_merchant_ac" structure:"amount_in_merchant_ac"
    double amount_in_merchant_accounting_currency = 25; // received from project operation amount in project owner (merchant) accounting currency
    // @inject_tag: bson:"amount_out_merchant_ac" structure:"amount_out_merchant_ac"
    double amount_out_merchant_accounting_currency = 26; // received from payment system operation amount in project owner (merchant) accounting currency
    // @inject_tag: bson:"amount_ps_ac" structure:"amount_ps_ac"
    double amount_in_payment_system_accounting_currency = 27; // operation amount in payment system accounting currency
    // @inject_tag: bson:"pm_account" structure:"pm_account"
    string payment_method_payer_account = 28; // account of payer in payment system
    // @inject_tag: bson:"pm_txn_params" structure:"pm_txn_params"
    map<string, string> payment_method_txn_params = 29; // any params received in request of payment system about payment
    // @inject_tag: bson:"payment_requisites" json:"-" structure:"payment_requisites"
    map<string, string> payment_requisites = 31;
    // @inject_tag: bson:"psp_fee_amount" structure:"psp_fee_amount"
    OrderFeePsp psp_fee_amount = 32; // PSP (P1) fee amount
    // @inject_tag: bson:"project_fee_amount" structure:"project_fee_amount"
    OrderFee project_fee_amount = 33; // fee is charged with the project for the operation
    // @inject_tag: bson:"to_payer_fee_amount" structure:"to_payer_fee_amount"
    OrderFee to_payer_fee_amount = 34; // value of fee which added to payer amount
    // @inject_tag: bson:"ps_fee_amount" structure:"ps_fee_amount"
    OrderFeePaymentSystem payment_system_fee_amount = 36; // payment system fee for payment operation

    OrderTax tax = 37;
    // @inject_tag: json:"-"
    string uuid = 38;
    // @inject_tag: json:"-"
    google.protobuf.Timestamp expire_date_to_form_input = 39;
    double total_payment_amount = 43; // total amount to payment with all commissions
    OrderBillingAddress billing_address = 44; // user billing address entered in payment form
    Customer user = 45;

    // @inject_tag: json:"-"
    bool user_address_data_required = 46;

    // @inject_tag: json:"-" validate:"omitempty,gte=1,dive,hexadecimal,len=24"
    repeated string products = 47;

    // @inject_tag: json:"items" validate="omitempty,gte=1,dive"
    repeated OrderItem items = 48;

    // @inject_tag: validate:"required,numeric,gt=0" json:"amount"
    double amount = 49;
    //@inject_tag: validate:"required,alpha,len=3" json:"currency"
    string currency = 50;

    // @inject_tag: json:"metadata"
    map<string, string> metadata = 51;

    // @inject_tag: json:"-"
    map<string, string> private_metadata = 52;
}

message OrderItem {
    //@inject_tag: validate:"required,hexadecimal,len=24" json:"id" bson:"_id"
    string id = 1;
    //@inject_tag: validate:"required" json:"object"
    string object = 2;
    //@inject_tag: validate:"required" json:"sku" bson:"sku"
    string sku = 3;
    //@inject_tag: validate:"required" json:"name"
    string name = 4;
    //@inject_tag: validate:"required" json:"description"
    string description = 5;
    // @inject_tag: validate:"required,numeric,gt=0" json:"amount"
    double amount = 6;
    //@inject_tag: validate:"required,alpha,len=3" json:"currency"
    string currency = 7;
    //@inject_tag: validate:"dive,omitempty,uri" json:"images"
    repeated string images = 8;
    //@inject_tag: validate:"omitempty,url" json:"url"
    string url = 9;
    //@inject_tag: json:"metadata"
    map<string, string> metadata = 10;
    //@inject_tag: json:"created_at"
    google.protobuf.Timestamp created_at = 11;
    //@inject_tag: json:"updated_at"
    google.protobuf.Timestamp updated_at = 12;

}

message Currency {
    // @inject_tag: bson:"code_int"
    int32 code_int = 1;
    // @inject_tag: bson:"code_a3"
    string code_a3 = 2;
    // @inject_tag: bson:"name"
    Name name = 4;
    // @inject_tag: bson:"is_active"
    bool is_active = 5;
    // @inject_tag: bson:"created_at"
    google.protobuf.Timestamp created_at = 6;
    // @inject_tag: bson:"updated_at"
    google.protobuf.Timestamp updated_at = 7;
}

message PayerData {
    // @inject_tag: bson:"ip" structure:"ip"
    string ip = 1; // payer ip from create order request
    // @inject_tag: bson:"country_code_a2" structure:"country_code_a2"
    string country = 2; // payer country code by ISO 3166-1 from create order request
    // @inject_tag: bson:"country_name" structure:"country_name"
    Name country_name = 3; // payer country names
    // @inject_tag: bson:"city" structure:"city"
    Name city = 4; // payer city names, get from ip geo location
    string zip = 5;
    string state = 6;
    string language = 7;
    // @inject_tag: bson:"timezone" structure:"timezone"
    string timezone = 9; // payer timezone name, get from ip geo location
    // @inject_tag: bson:"phone" structure:"phone"
    string phone = 10; // payer phone from create order request
    // @inject_tag: bson:"email" structure:"email"
    string email = 11; // payer email from create order request
}

message PaymentMethodOrder {
    // @inject_tag: bson:"_id" structure:"_id,bsonobjectid"
    string id = 1;
    // @inject_tag: bson:"name" structure:"name"
    string name = 2;
    // @inject_tag: bson:"params" structure:"params"
    PaymentMethodParams params = 3;
    // @inject_tag: bson:"payment_system" structure:"payment_system"
    PaymentSystem payment_system = 4;
    // @inject_tag: bson:"group_alias" structure:"group_alias"
    string group = 5;
}

message PaymentMethodParams {
    // @inject_tag: bson:"handler" structure:"handler"
    string handler = 1;
    // @inject_tag: bson:"terminal" structure:"terminal"
    string terminal = 2;
    // @inject_tag: bson:"password"
    string password = 3;
    // @inject_tag: bson:"callback_password"
    string callback_password = 5;
    // @inject_tag: bson:"external_id" structure:"external_id"
    string external_id = 6;
    // @inject_tag: bson:"other" structure:"other"
    map<string, string> other = 7;
}

message PaymentSystem {
    // @inject_tag: bson:"_id" structure:"_id,bsonobjectid"
    string id = 1;
    string name = 2;
    // @inject_tag: bson:"country" structure:"country"
    Country Country = 3;
    // @inject_tag: bson:"accounting_currency" structure:"accounting_currency"
    Currency accounting_currency = 4;
    // @inject_tag: bson:"accounting_period" structure:"accounting_period"
    string accounting_period = 5;
    // @inject_tag: bson:"is_active" structure:"is_active"
    bool is_active = 6;
    // @inject_tag: bson:"created_at" structure:"created_at,timestamp"
    google.protobuf.Timestamp created_at = 7;
    // @inject_tag: bson:"updated_at" structure:"updated_at,timestamp"
    google.protobuf.Timestamp updated_at = 8;
}

message FixedPackage {
    // @inject_tag: bson:"id" structure:"id"
    string id = 1; // unique identifier of package
    // @inject_tag: bson:"name" structure:"name"
    string name = 2; // package name
    // @inject_tag: bson:"currency"
    Currency currency = 3;
    // @inject_tag: bson:"price" structure:"price"
    double price = 4; // package price in chosen currency
    // @inject_tag: bson:"is_active" structure:"is_active"
    bool is_active = 5; // is package active
}

message FixedPackages {
    repeated FixedPackage fixed_package = 1;
}

message OrderFee {
    // @inject_tag: bson:"amount_payment_method_currency" structure:"amount_payment_method_currency"
    double AmountPaymentMethodCurrency = 1; // amount of fee of payment system in payment currency
    // @inject_tag: bson:"amount_merchant_currency" structure:"amount_merchant_currency"
    double AmountMerchantCurrency = 2; // amount of fee of payment system in accounting currency of merchant
}

message OrderFeePsp {
    // @inject_tag: bson:"amount_payment_method_currency" structure:"amount_payment_method_currency"
    double AmountPaymentMethodCurrency = 1; // amount of fee of payment system in payment currency
    // @inject_tag: bson:"amount_merchant_currency" structure:"amount_merchant_currency"
    double AmountMerchantCurrency = 2; // amount of fee of payment system in accounting currency of merchant
    // @inject_tag: bson:"amount_psp_currency" structure:"amount_psp_currency"
    double AmountPspCurrency = 3; // amount of fee of PSP (P1) in PSP (P1) accounting currencies
}

// Contain information about payment system commission in other currencies
message OrderFeePaymentSystem {
    // @inject_tag: bson:"amount_payment_method_currency" structure:"amount_payment_method_currency"
    double AmountPaymentMethodCurrency = 1; // amount of fee of payment system in payment currency
    // @inject_tag: bson:"amount_merchant_currency" structure:"amount_merchant_currency"
    double AmountMerchantCurrency = 2; // amount of fee of payment system in accounting currency of merchant
    // @inject_tag: bson:"amount_payment_system_currency" structure:"amount_payment_system_currency"
    double AmountPaymentSystemCurrency = 3; // amount of fee of payment system in accounting currency of payment system
}

message ProjectPaymentMethod {
    // @inject_tag: bson:"_id"
    string id = 1;
    // @inject_tag: bson:"terminal"
    string terminal = 2;
    // @inject_tag: bson:"password"
    string password = 3;
    // @inject_tag: bson:"callback_password"
    string callback_password = 4;
    // @inject_tag: bson:"created_at"
    google.protobuf.Timestamp created_at = 5;
}

message CurrencyRate {
    string id = 1;
    string currency_from = 2;
    string currency_to = 3;
    double rate = 4;
    bool is_active = 5;
    google.protobuf.Timestamp date = 6;
    google.protobuf.Timestamp created_at = 7;
}

message PaymentMethod {
    // @inject_tag: bson:"_id"
    string id = 1;
    // @inject_tag: bson:"name"
    string name = 2;
    // @inject_tag: bson:"group_alias"
    string group = 3;
    // @inject_tag: bson:"currency"
    Currency currency = 4;
    // @inject_tag: bson:"currencies"
    repeated int32 currencies = 5;
    // @inject_tag: bson:"min_payment_amount"
    double min_payment_amount = 6;
    // @inject_tag: bson:"max_payment_amount"
    double max_payment_amount = 7;
    // @inject_tag: bson:"params"
    PaymentMethodParams params = 8;
    // @inject_tag: bson:"icon"
    string Icon = 9;
    // @inject_tag: bson:"payment_system"
    PaymentSystem payment_system = 10;
    // @inject_tag: bson:"type"
    string type = 11;
    // @inject_tag: bson:"account_regexp"
    string account_regexp = 12;
    // @inject_tag: bson:"is_active"
    bool is_active = 13;
    // @inject_tag: bson:"created_at"
    google.protobuf.Timestamp created_at = 14;
    // @inject_tag: bson:"updated_at"
    google.protobuf.Timestamp updated_at = 15;
}

message Country {
    // @inject_tag: bson:"code_int" json:"code_int"
    int32 code_int = 1;
    // @inject_tag: bson:"code_a2" json:"code_a2"
    string code_a2 = 2;
    // @inject_tag: bson:"code_a3" json:"code_a3"
    string code_a3 = 3;
    // @inject_tag: bson:"name" json:"name"
    Name name = 4;
    // @inject_tag: bson:"is_active" json:"is_active"
    bool is_active = 5;
    // @inject_tag: bson:"created_at"
    google.protobuf.Timestamp created_at = 6;
    // @inject_tag: bson:"updated_at"
    google.protobuf.Timestamp updated_at = 7;
}

message Vat {
    // @inject_tag: bson:"_id"
    string id = 1;
    // @inject_tag: bson:"country"
    Country country = 2;
    // @inject_tag: bson:"subdivision_code"
    string subdivision = 3;
    // @inject_tag: bson:"vat"
    double vat = 4;
    // @inject_tag: bson:"is_active"
    bool is_active = 5;
    // @inject_tag: bson:"created_at"
    google.protobuf.Timestamp created_at = 8;
    // @inject_tag: bson:"updated_at"
    google.protobuf.Timestamp updated_at = 9;
}

message Commission {
    // @inject_tag: bson:"_id"
    string id = 1;
    // @inject_tag: bson:"pm_id"
    string payment_method_id = 2;
    // @inject_tag: bson:"project_id"
    string project_id = 3;
    // @inject_tag: bson:"pm_commission"
    double payment_method_commission = 4;
    // @inject_tag: bson:"psp_commission"
    double psp_commission = 5;
    // @inject_tag: bson:"total_commission_to_user"
    double total_commission_to_user = 6;
    // @inject_tag: bson:"start_date"
    google.protobuf.Timestamp start_date = 7;
    // @inject_tag: bson:"created_at"
    google.protobuf.Timestamp created_at = 8;
    // @inject_tag: bson:"updated_at"
    google.protobuf.Timestamp updated_at = 9;
}

message CardExpire {
    // @inject_tag: bson:"month"
    string month = 1;
    // @inject_tag: bson:"year"
    string year = 2;
}

message SavedCard {
    string id = 1;
    string pan = 2;
    CardExpire expire = 3;
}

message PaymentFormPaymentMethod {
    string id = 1;
    string name = 2;
    string icon = 3;
    string type = 4;
    // @inject_tag: json:"group_alias"
    string group = 5;
    string account_regexp = 6;
    // @inject_tag: json:"has_saved_cards"
    bool has_saved_cards = 12;
    // @inject_tag: json:"saved_cards,omitempty"
    repeated SavedCard saved_cards = 13;
}

message MerchantPaymentMethodPerTransactionCommission {
    // @inject_tag: validate:"omitempty,numeric,gte=0" json:"fee"
    double fee = 1;
    // @inject_tag: json:"currency"
    string currency = 2;
}

message MerchantPaymentMethodCommissions {
    // @inject_tag: validate:"omitempty,numeric,gte=0,lte=100" json:"fee"
    double fee = 1;
    // @inject_tag: validate:"required" json:"per_transaction"
    MerchantPaymentMethodPerTransactionCommission per_transaction = 2;
}

message MerchantPaymentMethodIntegration {
    // @inject_tag: json:"terminal_id"
    string terminal_id = 1;
    // @inject_tag: json:"terminal_password"
    string terminal_password = 2;
    // @inject_tag: json:"terminal_callback_password"
    string terminal_callback_password = 3;
    // @inject_tag: json:"integrated"
    bool integrated = 4;
}

message MerchantPaymentMethodIdentification {
    // @inject_tag: validate:"required,hexadecimal,len=24" json:"id"
    string id = 1;
    // @inject_tag: validate:"required" json:"name"
    string name = 2;
}

message MerchantPaymentMethod {
    MerchantPaymentMethodIdentification payment_method = 3;
    MerchantPaymentMethodCommissions commission = 4;
    MerchantPaymentMethodIntegration integration = 5;
    bool is_active = 6;
}

message RefundPayerData {
    string country = 1;
    string zip = 2;
    string state = 3;
}

message RefundOrder {
    string id = 1;
    string uuid = 2;
}

message Refund {
    string id = 1;
    RefundOrder order = 2;
    string external_id = 3;
    double amount = 4;
    string creatorId = 5;
    string reason = 6;
    Currency currency = 7;
    int32 status = 8;
    google.protobuf.Timestamp created_at = 9;
    google.protobuf.Timestamp updated_at = 10;
    RefundPayerData payer_data = 11;
    float sales_tax = 12;
}

<<<<<<< HEAD
message Customer {
    string id = 1;
    // @inject_tag: json:"-"
    string token = 2;
    // @inject_tag: json:"project_id" validate:"required,hexadecimal,len=24"
    string project_id = 3;
    // @inject_tag: json:"-"
    string merchant_id = 4;
    // @inject_tag: json:"external_id"
    string external_id = 5;
    // @inject_tag: json:"name"
    string name = 6;
    // @inject_tag: json:"email" validate:"omitempty,email"
    string email = 7;
    // @inject_tag: json:"email_verified"
    bool email_verified = 8;
    // @inject_tag: json:"phone" validate:"omitempty,phone"
    string phone = 9;
    // @inject_tag: json:"phone_verified"
    bool phone_verified = 10;
    // @inject_tag: json:"ip" validate:"omitempty,ip"
    string ip = 11;
    // @inject_tag: json:"locale" validate:"omitempty,alpha,len=2"
    string locale = 12;
    // @inject_tag: json:"address"
    OrderBillingAddress address = 13;
    // @inject_tag: json:"metadata"
    map<string, string> metadata = 14;
    // @inject_tag: json:"-"
    string accept_language = 15;
    // @inject_tag: json:"-"
    string user_agent = 16;
    // @inject_tag: json:"-"
    google.protobuf.Timestamp expire_at = 17;
    // @inject_tag: json:"-"
    google.protobuf.Timestamp created_at = 18;
    // @inject_tag: json:"-"
    google.protobuf.Timestamp updated_at = 19;
=======
message SystemFee {
    // @inject_tag: json:"percent" validate:"required,numeric,gte=0,lte=100"
    double percent = 1;
    // @inject_tag: json:"percent_currency" validate:"omitempty,alpha,len=3"
    string percent_currency = 2;
    // @inject_tag: json:"fix_amount" validate:"required,numeric,gte=0"
    double fix_amount = 3;
    // @inject_tag: json:"fix_currency" validate:"required,alpha,len=3"
    string fix_currency = 4;
}

message MinAmount {
    // @inject_tag: json:"amount" validate:"required,numeric,gte=0"
    double amount = 3;
    // @inject_tag: json:"currency" validate:"required,alpha,len=3"
    string currency = 4;
}

message FeeSet {
    // @inject_tag: json:"min_amounts" validate:"required"
    map<string, double> min_amounts = 5;
    // @inject_tag: json:"transaction_cost" validate:"required,deep"
    SystemFee transaction_cost = 6;
    // @inject_tag: json:"authorization_fee" validate:"required,deep"
    SystemFee authorization_fee = 7;
}

message SystemFees {
    // @inject_tag: json:"id" bson:"_id" validate:"required,hexadecimal,len=24"
    string id = 1;
    // @inject_tag: json:"method_id" validate:"required,hexadecimal,len=24"
    string method_id = 2;
    // @inject_tag: json:"region" validate:"omitempty,alpha,len=2"
    string region = 3;
    // @inject_tag: json:"card_brand" validate:"omitempty,alpha"
    string card_brand = 4;
    // @inject_tag: json:"fees" validate:"required,gte=1"
    repeated FeeSet fees = 5;
    // @inject_tag: json:"user_id" validate:"required,hexadecimal,len=24"
    string user_id = 6;
    // @inject_tag: json:"created_at" validate:"required"
    google.protobuf.Timestamp created_at = 7;
    // @inject_tag: json:"is_active" validate:"required"
    bool is_active = 8;
}

message SystemFeesList {
    // @inject_tag: json:"system_fees"
    repeated SystemFees system_fees = 1;
}

message AddSystemFeesRequest {
    // @inject_tag: json:"method_id" validate:"required,hexadecimal,len=24"
    string method_id = 1;
    // @inject_tag: json:"region" validate:"omitempty,alpha,len=2"
    string region = 2;
    // @inject_tag: json:"card_brand" validate:"omitempty,alpha"
    string card_brand = 3;
    // @inject_tag: json:"fees" validate:"required,gte=1"
    repeated FeeSet fees = 5;
    // @inject_tag: json:"user_id" validate:"required,hexadecimal,len=24"
    string user_id = 6;
}

message GetSystemFeesRequest {
    // @inject_tag: json:"method_id" validate:"required,hexadecimal,len=24"
    string method_id = 1;
    // @inject_tag: json:"region" validate:"omitempty,alpha,len=2"
    string region = 2;
    // @inject_tag: json:"card_brand" validate:"omitempty,alpha"
    string card_brand = 3;
    // @inject_tag: json:"amount" validate:"required,numeric,gte=0"
    double amount = 4;
    // @inject_tag: json:"currency" validate:"required,alpha,len=3"
    string currency = 5;
}

message CalculatedFeeItem {
    // @inject_tag: json:"fee_amount" validate:"required,numeric,gte=0"
    double fee_amount = 1;
    // @inject_tag: json:"fee_currency" validate:"required,alpha,len=3"
    string fee_currency = 2;
    // @inject_tag: json:"fee_name"
    string fee_name = 3;
}


message MerchantPaymentMethodHistory {
    // @inject_tag: validate:"required,hexadecimal,len=24"
    string id = 1;
    // @inject_tag: validate:"required,hexadecimal,len=24"
    string merchant_id = 2;
    // @inject_tag: validate:"required"
    MerchantPaymentMethod paymentMethod = 3;
    // @inject_tag: json:"created_at" validate:"required"
    google.protobuf.Timestamp created_at = 4;
    // @inject_tag: validate:"required,hexadecimal,len=24"
    string user_id = 5;
>>>>>>> e4dc0913
}<|MERGE_RESOLUTION|>--- conflicted
+++ resolved
@@ -739,7 +739,6 @@
     float sales_tax = 12;
 }
 
-<<<<<<< HEAD
 message Customer {
     string id = 1;
     // @inject_tag: json:"-"
@@ -778,7 +777,7 @@
     google.protobuf.Timestamp created_at = 18;
     // @inject_tag: json:"-"
     google.protobuf.Timestamp updated_at = 19;
-=======
+}
 message SystemFee {
     // @inject_tag: json:"percent" validate:"required,numeric,gte=0,lte=100"
     double percent = 1;
@@ -877,5 +876,4 @@
     google.protobuf.Timestamp created_at = 4;
     // @inject_tag: validate:"required,hexadecimal,len=24"
     string user_id = 5;
->>>>>>> e4dc0913
 }