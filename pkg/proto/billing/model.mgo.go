--- conflicted
+++ resolved
@@ -299,7 +299,6 @@
 	SalesTax   float32          `bson:"sales_tax"`
 }
 
-<<<<<<< HEAD
 type MgoCustomer struct {
 	Id             bson.ObjectId        `bson:"_id"`
 	Token          string               `bson:"token"`
@@ -327,14 +326,14 @@
 	CustomerId bson.ObjectId          `bson:"customer_id"`
 	Changes    map[string]interface{} `bson:"changes"`
 	CreatedAt  time.Time              `bson:"created_at"`
-=======
+}
+
 type MgoMerchantPaymentMethodHistory struct {
 	Id            bson.ObjectId             `bson:"_id"`
 	MerchantId    bson.ObjectId             `bson:"merchant_id"`
 	PaymentMethod *MgoMerchantPaymentMethod `bson:"payment_method"`
 	CreatedAt     time.Time                 `bson:"created_at" json:"created_at"`
 	UserId        bson.ObjectId             `bson:"user_id"`
->>>>>>> e4dc0913
 }
 
 func (m *Vat) GetBSON() (interface{}, error) {
@@ -1781,91 +1780,4 @@
 
 func (m *PaymentMethodOrder) IsBankCard() bool {
 	return m.Group == constant.PaymentSystemGroupAliasBankCard
-}
-
-func (m *MerchantPaymentMethodHistory) SetBSON(raw bson.Raw) error {
-	decoded := new(MgoMerchantPaymentMethodHistory)
-	err := raw.Unmarshal(decoded)
-
-	if err != nil {
-		return err
-	}
-
-	m.Id = decoded.Id.Hex()
-	m.MerchantId = decoded.MerchantId.Hex()
-	m.UserId = decoded.UserId.Hex()
-	m.CreatedAt, err = ptypes.TimestampProto(decoded.CreatedAt)
-	if err != nil {
-		return err
-	}
-
-	m.PaymentMethod = &MerchantPaymentMethod{
-		PaymentMethod: &MerchantPaymentMethodIdentification{
-			Id:   bson.ObjectId(decoded.PaymentMethod.PaymentMethod.Id).Hex(),
-			Name: decoded.PaymentMethod.PaymentMethod.Name,
-		},
-		Commission:  decoded.PaymentMethod.Commission,
-		Integration: decoded.PaymentMethod.Integration,
-		IsActive:    decoded.PaymentMethod.IsActive,
-	}
-
-	return nil
-}
-
-func (p *MerchantPaymentMethodHistory) GetBSON() (interface{}, error) {
-	st := &MgoMerchantPaymentMethodHistory{}
-
-	if len(p.Id) <= 0 {
-		st.Id = bson.NewObjectId()
-	} else {
-		if bson.IsObjectIdHex(p.Id) == false {
-			return nil, errors.New(errorInvalidObjectId)
-		}
-
-		st.Id = bson.ObjectIdHex(p.Id)
-	}
-
-	if len(p.MerchantId) <= 0 {
-		return nil, errors.New(errorInvalidObjectId)
-	} else {
-		if bson.IsObjectIdHex(p.MerchantId) == false {
-			return nil, errors.New(errorInvalidObjectId)
-		}
-
-		st.MerchantId = bson.ObjectIdHex(p.MerchantId)
-	}
-
-	if len(p.UserId) <= 0 {
-		return nil, errors.New(errorInvalidObjectId)
-	} else {
-		if bson.IsObjectIdHex(p.UserId) == false {
-			return nil, errors.New(errorInvalidObjectId)
-		}
-
-		st.UserId = bson.ObjectIdHex(p.UserId)
-	}
-
-	if p.CreatedAt != nil {
-		t, err := ptypes.Timestamp(p.CreatedAt)
-
-		if err != nil {
-			return nil, err
-		}
-
-		st.CreatedAt = t
-	} else {
-		st.CreatedAt = time.Now()
-	}
-
-	st.PaymentMethod = &MgoMerchantPaymentMethod{
-		PaymentMethod: &MgoMerchantPaymentMethodIdentification{
-			Id:   bson.ObjectIdHex(p.PaymentMethod.PaymentMethod.Id),
-			Name: p.PaymentMethod.PaymentMethod.Name,
-		},
-		Commission:  p.PaymentMethod.Commission,
-		Integration: p.PaymentMethod.Integration,
-		IsActive:    p.PaymentMethod.IsActive,
-	}
-
-	return st, nil
 }