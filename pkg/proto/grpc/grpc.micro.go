--- conflicted
+++ resolved
@@ -61,7 +61,6 @@
 	ListProductsResponse
 	RequestProduct
 	I18NTextSearchable
-	ChangeCustomerResponse
 */
 package grpc
 
@@ -81,7 +80,7 @@
 var _ = proto.Marshal
 var _ = fmt.Errorf
 var _ = math.Inf
-var _ = billing.Customer{}
+var _ = billing.MerchantPaymentMethod{}
 
 // This is a compile-time assertion to ensure that this generated file
 // is compatible with the proto package it is being compiled against.
@@ -129,11 +128,7 @@
 	ListProducts(ctx context.Context, in *ListProductsRequest, opts ...client.CallOption) (*ListProductsResponse, error)
 	GetProduct(ctx context.Context, in *RequestProduct, opts ...client.CallOption) (*Product, error)
 	DeleteProduct(ctx context.Context, in *RequestProduct, opts ...client.CallOption) (*EmptyResponse, error)
-<<<<<<< HEAD
-	ChangeCustomer(ctx context.Context, in *billing.Customer, opts ...client.CallOption) (*ChangeCustomerResponse, error)
-=======
 	GetProductsForOrder(ctx context.Context, in *GetProductsForOrderRequest, opts ...client.CallOption) (*ListProductsResponse, error)
->>>>>>> 76fe1f65
 }
 
 type billingService struct {
@@ -474,15 +469,9 @@
 	return out, nil
 }
 
-<<<<<<< HEAD
-func (c *billingService) ChangeCustomer(ctx context.Context, in *billing.Customer, opts ...client.CallOption) (*ChangeCustomerResponse, error) {
-	req := c.c.NewRequest(c.name, "BillingService.ChangeCustomer", in)
-	out := new(ChangeCustomerResponse)
-=======
 func (c *billingService) GetProductsForOrder(ctx context.Context, in *GetProductsForOrderRequest, opts ...client.CallOption) (*ListProductsResponse, error) {
 	req := c.c.NewRequest(c.name, "BillingService.GetProductsForOrder", in)
 	out := new(ListProductsResponse)
->>>>>>> 76fe1f65
 	err := c.c.Call(ctx, req, out, opts...)
 	if err != nil {
 		return nil, err
@@ -525,11 +514,7 @@
 	ListProducts(context.Context, *ListProductsRequest, *ListProductsResponse) error
 	GetProduct(context.Context, *RequestProduct, *Product) error
 	DeleteProduct(context.Context, *RequestProduct, *EmptyResponse) error
-<<<<<<< HEAD
-	ChangeCustomer(context.Context, *billing.Customer, *ChangeCustomerResponse) error
-=======
 	GetProductsForOrder(context.Context, *GetProductsForOrderRequest, *ListProductsResponse) error
->>>>>>> 76fe1f65
 }
 
 func RegisterBillingServiceHandler(s server.Server, hdlr BillingServiceHandler, opts ...server.HandlerOption) error {
@@ -566,11 +551,7 @@
 		ListProducts(ctx context.Context, in *ListProductsRequest, out *ListProductsResponse) error
 		GetProduct(ctx context.Context, in *RequestProduct, out *Product) error
 		DeleteProduct(ctx context.Context, in *RequestProduct, out *EmptyResponse) error
-<<<<<<< HEAD
-		ChangeCustomer(ctx context.Context, in *billing.Customer, out *ChangeCustomerResponse) error
-=======
 		GetProductsForOrder(ctx context.Context, in *GetProductsForOrderRequest, out *ListProductsResponse) error
->>>>>>> 76fe1f65
 	}
 	type BillingService struct {
 		billingService
@@ -711,11 +692,6 @@
 	return h.BillingServiceHandler.DeleteProduct(ctx, in, out)
 }
 
-<<<<<<< HEAD
-func (h *billingServiceHandler) ChangeCustomer(ctx context.Context, in *billing.Customer, out *ChangeCustomerResponse) error {
-	return h.BillingServiceHandler.ChangeCustomer(ctx, in, out)
-=======
 func (h *billingServiceHandler) GetProductsForOrder(ctx context.Context, in *GetProductsForOrderRequest, out *ListProductsResponse) error {
 	return h.BillingServiceHandler.GetProductsForOrder(ctx, in, out)
->>>>>>> 76fe1f65
 }