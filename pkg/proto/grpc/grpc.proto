--- conflicted
+++ resolved
@@ -42,7 +42,6 @@
     rpc PaymentFormPaymentAccountChanged (PaymentFormUserChangePaymentAccountRequest) returns (PaymentFormDataChangeResponse) {}
     rpc ProcessBillingAddress (ProcessBillingAddressRequest) returns (ProcessBillingAddressResponse) {}
 
-<<<<<<< HEAD
     rpc CreateOrUpdateProduct (Product) returns (Product) {}
     rpc ListProducts (ListProductsRequest) returns (ListProductsResponse) {}
     rpc GetProduct (RequestProduct) returns (Product) {}
@@ -56,17 +55,10 @@
     rpc GetProject (GetProjectRequest) returns (ChangeProjectResponse) {}
     rpc ListProjects (ListProjectsRequest) returns (ListProjectsResponse) {}
     rpc DeleteProject(GetProjectRequest) returns (ChangeProjectResponse) {}
-=======
-    rpc CreateOrUpdateProduct(Product) returns (Product) {}
-    rpc ListProducts(ListProductsRequest) returns (ListProductsResponse) {}
-    rpc GetProduct(RequestProduct) returns (Product) {}
-    rpc DeleteProduct(RequestProduct) returns (EmptyResponse) {}
-    rpc GetProductsForOrder(GetProductsForOrderRequest) returns (ListProductsResponse) {}
 
     rpc AddSystemFees(billing.AddSystemFeesRequest) returns (EmptyResponse) {}
     rpc GetSystemFeesForPayment(billing.GetSystemFeesRequest) returns (billing.FeeSet) {}
     rpc GetActualSystemFeesList(EmptyRequest) returns (billing.SystemFeesList) {}
->>>>>>> e4dc0913
 }
 
 message EmptyRequest {
